--- conflicted
+++ resolved
@@ -12,13 +12,8 @@
 val shapelessVersion = "2.3.12"
 val slf4jNopVersion = "2.0.16"
 
-<<<<<<< HEAD
-val scala212 = "2.12.19"
+val scala212 = "2.12.20"
 val scala213 = "2.13.15"
-=======
-val scala212 = "2.12.20"
-val scala213 = "2.13.14"
->>>>>>> f5b59117
 val scala3 = "3.3.4"
 
 ThisBuild / versionScheme := Some("early-semver")
