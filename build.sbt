--- conflicted
+++ resolved
@@ -5,13 +5,8 @@
 val jacksonVersion = "2.16.1"
 val magnolia2Version = "0.17.0"
 val magnolia3Version = "1.3.4"
-<<<<<<< HEAD
 val munitVersion = "1.0.0"
-val refinedVersion = "0.11.0"
-=======
-val munitVersion = "0.7.29"
 val refinedVersion = "0.11.2"
->>>>>>> 42420b67
 val scalaCollectionCompatVersion = "2.11.0"
 val shapeless3Version = "3.4.1"
 val shapelessVersion = "2.3.10"
