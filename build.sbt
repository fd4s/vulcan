val avroVersion = "1.10.2"

val catsVersion = "2.6.1"

val enumeratumVersion = "1.7.0"

val magnoliaVersion = "0.17.0"

val refinedVersion = "0.9.26"

val shapelessVersion = "2.3.7"

val shapeless3Version = "3.0.1"

val scala212 = "2.12.14"

val scala213 = "2.13.6"
<<<<<<< HEAD
=======

val scala3 = "3.0.1"
>>>>>>> 1d1b1081

lazy val vulcan = project
  .in(file("."))
  .settings(
    mimaSettings(),
    scalaSettings,
    noPublishSettings,
    console := (core / Compile / console).value,
    Test / console := (core / Test / console).value
  )
  .aggregate(core, enumeratum, generic, refined)

lazy val core = project
  .in(file("modules/core"))
  .settings(
    moduleName := "vulcan",
    name := moduleName.value,
    dependencySettings ++ Seq(
      libraryDependencies ++= Seq(
        "org.apache.avro" % "avro" % avroVersion,
        "org.typelevel" %% "cats-free" % catsVersion
      ) ++ {
        if (scalaVersion.value.startsWith("3")) Nil
        else Seq("org.scala-lang" % "scala-reflect" % scalaVersion.value % Provided)
      }
    ),
    scalatestSettings,
    publishSettings,
    mimaSettings(),
    scalaSettings ++ Seq(
      crossScalaVersions += scala3
    ),
    testSettings
  )

lazy val enumeratum = project
  .in(file("modules/enumeratum"))
  .settings(
    moduleName := "vulcan-enumeratum",
    name := moduleName.value,
    dependencySettings ++ Seq(
      libraryDependencies += "com.beachape" %% "enumeratum" % enumeratumVersion
    ),
    scalatestSettings,
    publishSettings,
    mimaSettings(),
    scalaSettings,
    testSettings
  )
  .dependsOn(core, generic)

lazy val generic = project
  .in(file("modules/generic"))
  .settings(
    moduleName := "vulcan-generic",
    name := moduleName.value,
    dependencySettings ++ Seq(
      libraryDependencies ++= {
        if (scalaVersion.value.startsWith("2"))
          Seq(
            "com.propensive" %% "magnolia" % magnoliaVersion,
            "com.chuusai" %% "shapeless" % shapelessVersion,
            "org.scala-lang" % "scala-reflect" % scalaVersion.value % Provided
          )
        else
          Seq("org.typelevel" %% "shapeless3-deriving" % shapeless3Version)
      }
    ),
    scalatestSettings,
    publishSettings,
    mimaSettings(excludeScala3 = true), // re-include scala 3 after publishing
    scalaSettings ++ Seq(
      crossScalaVersions += scala3
    ),
    testSettings
  )
  .dependsOn(core % "compile->compile;test->test")

lazy val refined = project
  .in(file("modules/refined"))
  .settings(
    moduleName := "vulcan-refined",
    name := moduleName.value,
    dependencySettings ++ Seq(
      libraryDependencies ++= Seq(
        "eu.timepit" %% "refined" % refinedVersion,
        "eu.timepit" %% "refined-scalacheck" % refinedVersion % Test
      )
    ),
    // uses munit because Scalatest and Refined for Scala 3.0.0-RC2 have
    // incompatible scala-xml dependencies
    munitSettings,
    publishSettings,
    mimaSettings(),
    scalaSettings ++ Seq(
      crossScalaVersions += scala3
    ),
    testSettings
  )
  .dependsOn(core)

lazy val docs = project
  .in(file("docs"))
  .settings(
    moduleName := "vulcan-docs",
    name := moduleName.value,
    dependencySettings,
    noPublishSettings,
    scalaSettings,
    mdocSettings,
    buildInfoSettings
  )
  .dependsOn(core, enumeratum, generic, refined)
  .enablePlugins(BuildInfoPlugin, DocusaurusPlugin, MdocPlugin, ScalaUnidocPlugin)

lazy val dependencySettings = Seq(
  libraryDependencies ++= {
    if (scalaVersion.value.startsWith("3")) Nil
    else
      Seq(
        "org.scala-lang.modules" %% "scala-collection-compat" % "2.5.0" % Test,
        compilerPlugin(("org.typelevel" %% "kind-projector" % "0.13.0").cross(CrossVersion.full))
      )
  },
  pomPostProcess := { (node: xml.Node) =>
    new xml.transform.RuleTransformer(new xml.transform.RewriteRule {
      def scopedDependency(e: xml.Elem): Boolean =
        e.label == "dependency" && e.child.exists(_.label == "scope")

      override def transform(node: xml.Node): xml.NodeSeq =
        node match {
          case e: xml.Elem if scopedDependency(e) => Nil
          case _                                  => Seq(node)
        }
    }).transform(node).head
  }
)

lazy val scalatestSettings = Seq(
  libraryDependencies ++= Seq(
    "org.typelevel" %% "discipline-scalatest" % "2.1.5",
    "org.typelevel" %% "cats-testkit" % catsVersion,
    "org.slf4j" % "slf4j-nop" % "1.7.31"
  ).map(_ % Test)
)

lazy val munitSettings = Seq(
  libraryDependencies ++= Seq(
    "org.scalameta" %% "munit" % "0.7.27",
    "org.scalameta" %% "munit-scalacheck" % "0.7.27",
    "org.slf4j" % "slf4j-nop" % "1.7.31"
  ).map(_ % Test),
  testFrameworks += new TestFramework("munit.Framework")
)

lazy val mdocSettings = Seq(
  mdoc := (Compile / run).evaluated,
  scalacOptions --= Seq("-Xfatal-warnings", "-Ywarn-unused"),
  crossScalaVersions := Seq(scalaVersion.value),
  ScalaUnidoc / unidoc / unidocProjectFilter := inProjects(core, enumeratum, generic, refined),
  ScalaUnidoc / unidoc / target := (LocalRootProject / baseDirectory).value / "website" / "static" / "api",
  cleanFiles += (ScalaUnidoc / unidoc / target).value,
  docusaurusCreateSite := docusaurusCreateSite
    .dependsOn(Compile / unidoc)
    .dependsOn(ThisBuild / updateSiteVariables)
    .value,
  docusaurusPublishGhpages :=
    docusaurusPublishGhpages
      .dependsOn(Compile / unidoc)
      .dependsOn(ThisBuild / updateSiteVariables)
      .value,
  // format: off
  ScalaUnidoc / unidoc / scalacOptions ++= Seq(
    "-doc-source-url", s"https://github.com/fd4s/vulcan/tree/v${(ThisBuild / latestVersion).value}€{FILE_PATH}.scala",
    "-sourcepath", (LocalRootProject / baseDirectory).value.getAbsolutePath,
    "-doc-title", "Vulcan",
    "-doc-version", s"v${(ThisBuild / latestVersion).value}",
    "-groups"
  )
  // format: on
)

lazy val buildInfoSettings = Seq(
  buildInfoPackage := "vulcan.build",
  buildInfoObject := "info",
  buildInfoKeys := Seq[BuildInfoKey](
    scalaVersion,
    scalacOptions,
    sourceDirectory,
    ThisBuild / latestVersion,
    BuildInfoKey.map(ThisBuild / version) {
      case (_, v) => "latestSnapshotVersion" -> v
    },
    BuildInfoKey.map(core / moduleName) {
      case (k, v) => "core" ++ k.capitalize -> v
    },
    BuildInfoKey.map(core / crossScalaVersions) {
      case (k, v) => "core" ++ k.capitalize -> v
    },
    BuildInfoKey.map(enumeratum / moduleName) {
      case (k, v) => "enumeratum" ++ k.capitalize -> v
    },
    BuildInfoKey.map(enumeratum / crossScalaVersions) {
      case (k, v) => "enumeratum" ++ k.capitalize -> v
    },
    BuildInfoKey.map(generic / moduleName) {
      case (k, v) => "generic" ++ k.capitalize -> v
    },
    BuildInfoKey.map(generic / crossScalaVersions) {
      case (k, v) => "generic" ++ k.capitalize -> v
    },
    BuildInfoKey.map(refined / moduleName) {
      case (k, v) => "refined" ++ k.capitalize -> v
    },
    BuildInfoKey.map(refined / crossScalaVersions) {
      case (k, v) => "refined" ++ k.capitalize -> v
    },
    LocalRootProject / organization,
    core / crossScalaVersions,
    BuildInfoKey("avroVersion" -> avroVersion),
    BuildInfoKey("catsVersion" -> catsVersion),
    BuildInfoKey("enumeratumVersion" -> enumeratumVersion),
    BuildInfoKey("magnoliaVersion" -> magnoliaVersion),
    BuildInfoKey("refinedVersion" -> refinedVersion),
    BuildInfoKey("shapelessVersion" -> shapelessVersion)
  )
)

lazy val metadataSettings = Seq(
  organization := "com.github.fd4s"
)

lazy val publishSettings =
  metadataSettings ++ Seq(
    Test / publishArtifact := false,
    pomIncludeRepository := (_ => false),
    homepage := Some(url("https://fd4s.github.io/vulcan")),
    licenses := List("Apache-2.0" -> url("https://www.apache.org/licenses/LICENSE-2.0.txt")),
    startYear := Some(2019),
    headerLicense := Some(
      de.heikoseeberger.sbtheader.License.ALv2(
        s"${startYear.value.get}-${java.time.Year.now}",
        "OVO Energy Limited",
        HeaderLicenseStyle.SpdxSyntax
      )
    ),
    headerSources / excludeFilter := HiddenFileFilter,
    developers := List(
      Developer(
        id = "vlovgr",
        name = "Viktor Lövgren",
        email = "github@vlovgr.se",
        url = url("https://vlovgr.se")
      )
    )
  )

def mimaSettings(excludeScala3: Boolean = false) = Seq(
  mimaPreviousArtifacts := {
    if (publishArtifact.value && !(excludeScala3 && scalaVersion.value.startsWith("3"))) {
      Set(organization.value %% moduleName.value % (ThisBuild / previousStableVersion).value.get)
    } else Set()
  },
  mimaBinaryIssueFilters ++= {
    import com.typesafe.tools.mima.core._
    // format: off
    Seq(
      ProblemFilters.exclude[Problem]("vulcan.internal.*"),
      ProblemFilters.exclude[IncompatibleSignatureProblem]("*"),
      ProblemFilters.exclude[DirectMissingMethodProblem]("vulcan.Codec.withDecodingTypeName"),
      ProblemFilters.exclude[DirectMissingMethodProblem]("vulcan.AvroError.decode*"),
      ProblemFilters.exclude[DirectMissingMethodProblem]("vulcan.AvroError.encode*"),
      ProblemFilters.exclude[MissingClassProblem]("vulcan.Codec$Field$"),
      ProblemFilters.exclude[DirectMissingMethodProblem]("vulcan.AvroException.*")
    )
    // format: on
  }
)

lazy val noPublishSettings =
  publishSettings ++ Seq(
    publish / skip := true,
    publishArtifact := false
  )

lazy val scalaSettings = Seq(
  scalaVersion := scala213,
  crossScalaVersions := Seq(scala212, scala213),
  scalacOptions ++= {
    val commonScalacOptions =
      Seq(
        "-deprecation",
        "-encoding",
        "UTF-8",
        "-feature",
        "-unchecked",
        "-Xfatal-warnings",
        "-language:implicitConversions"
      )

    val scala2ScalacOptions =
      if (scalaVersion.value.startsWith("2.")) {
        Seq(
          "-language:higherKinds",
          "-Xlint",
          "-Ywarn-dead-code",
          "-Ywarn-numeric-widen",
          "-Ywarn-value-discard",
          "-Ywarn-unused"
        )
      } else Seq()

    val scala212ScalacOptions =
      if (scalaVersion.value.startsWith("2.12")) {
        Seq(
          "-Yno-adapted-args",
          "-Ypartial-unification"
        )
      } else Seq()

    val scala213ScalacOptions =
      if (scalaVersion.value.startsWith("2.13")) {
        Seq("-Wconf:msg=Block&src=test/scala-2/vulcan/generic/.*:silent")
      } else Seq()

    val scala3ScalacOptions =
      if (scalaVersion.value.startsWith("3")) {
        Seq(
          "-Ykind-projector"
        )
      } else Seq()

    commonScalacOptions ++
      scala2ScalacOptions ++
      scala212ScalacOptions ++
      scala213ScalacOptions ++
      scala3ScalacOptions
  },
  Compile / console / scalacOptions --= Seq("-Xlint", "-Ywarn-unused"),
  Test / console / scalacOptions := (Compile / console / scalacOptions).value,
  Compile / unmanagedSourceDirectories ++= {
    val sourceDir = (Compile / sourceDirectory).value
    CrossVersion.partialVersion(scalaVersion.value) match {
      case Some((2, 12)) => Seq(sourceDir / "scala-2.12", sourceDir / "scala-2")
      case Some((2, 13)) => Seq(sourceDir / "scala-2.13+", sourceDir / "scala-2")
      case _             => Seq(sourceDir / "scala-2.13+", sourceDir / "scala-3")
    }
  },
  Test / unmanagedSourceDirectories ++= {
    val sourceDir = (Test / sourceDirectory).value
    CrossVersion.partialVersion(scalaVersion.value) match {
      case Some((2, _)) => Seq(sourceDir / "scala-2")
      case _            => Nil
    }
  }
)

lazy val testSettings = Seq(
  Test / logBuffered := false,
  Test / parallelExecution := false,
  Test / testOptions += Tests.Argument("-oDF")
)

def scalaVersionOf(version: String): String = {
  if (version.contains("-")) version
  else {
    val (major, minor) =
      CrossVersion.partialVersion(version).get
    s"$major.$minor"
  }
}

val latestVersion = settingKey[String]("Latest stable released version")
ThisBuild / latestVersion := {
  val snapshot = (ThisBuild / isSnapshot).value
  val stable = (ThisBuild / isVersionStable).value

  if (!snapshot && stable) {
    (ThisBuild / version).value
  } else {
    (ThisBuild / previousStableVersion).value.get
  }
}

val updateSiteVariables = taskKey[Unit]("Update site variables")
ThisBuild / updateSiteVariables := {
  val file =
    (LocalRootProject / baseDirectory).value / "website" / "variables.js"

  val variables =
    Map[String, String](
      "organization" -> (LocalRootProject / organization).value,
      "coreModuleName" -> (core / moduleName).value,
      "latestVersion" -> (ThisBuild / latestVersion).value,
      "scalaPublishVersions" -> {
        val scalaVersions = (core / crossScalaVersions).value.map(scalaVersionOf)
        if (scalaVersions.size <= 2) scalaVersions.mkString(" and ")
        else scalaVersions.init.mkString(", ") ++ " and " ++ scalaVersions.last
      }
    )

  val fileHeader =
    "// Generated by sbt. Do not edit directly."

  val fileContents =
    variables.toList
      .sortBy { case (key, _) => key }
      .map { case (key, value) => s"  $key: '$value'" }
      .mkString(s"$fileHeader\nmodule.exports = {\n", ",\n", "\n};\n")

  IO.write(file, fileContents)
}

def addCommandsAlias(name: String, values: List[String]) =
  addCommandAlias(name, values.mkString(";", ";", ""))

addCommandsAlias(
  "validate",
  List(
    "+clean",
    "+test",
    "+mimaReportBinaryIssues",
    "+scalafmtCheck",
    "scalafmtSbtCheck",
    "+headerCheck",
    "+doc",
    "docs/run"
  )
)<|MERGE_RESOLUTION|>--- conflicted
+++ resolved
@@ -15,11 +15,8 @@
 val scala212 = "2.12.14"
 
 val scala213 = "2.13.6"
-<<<<<<< HEAD
-=======
 
 val scala3 = "3.0.1"
->>>>>>> 1d1b1081
 
 lazy val vulcan = project
   .in(file("."))
