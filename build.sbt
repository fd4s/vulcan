val avroVersion = "1.10.2"

val catsVersion = "2.6.1"

val enumeratumVersion = "1.6.1"

val magnoliaVersion = "0.17.0"

val refinedVersion = "0.9.25"

val shapelessVersion = "2.3.7"

val scala212 = "2.12.13"

val scala213 = "2.13.6"

val scala3 = "3.0.0"

lazy val vulcan = project
  .in(file("."))
  .settings(
    mimaSettings,
    scalaSettings,
    noPublishSettings,
    console := (core / Compile / console).value,
    Test / console := (core / Test / console).value
  )
  .aggregate(core, enumeratum, generic, refined)

lazy val core = project
  .in(file("modules/core"))
  .settings(
    moduleName := "vulcan",
    name := moduleName.value,
    dependencySettings ++ Seq(
      libraryDependencies ++= Seq(
        "org.apache.avro" % "avro" % avroVersion,
        "org.typelevel" %% "cats-free" % catsVersion
      ) ++ {
        if (scalaVersion.value.startsWith("3")) Nil
        else Seq("org.scala-lang" % "scala-reflect" % scalaVersion.value % Provided)
      }
    ),
    scalatestSettings,
    publishSettings,
    mimaSettings,
    scalaSettings ++ Seq(
      crossScalaVersions += scala3
    ),
    testSettings
  )

lazy val enumeratum = project
  .in(file("modules/enumeratum"))
  .settings(
    moduleName := "vulcan-enumeratum",
    name := moduleName.value,
    dependencySettings ++ Seq(
      libraryDependencies += "com.beachape" %% "enumeratum" % enumeratumVersion
    ),
    scalatestSettings,
    publishSettings,
    mimaSettings,
    scalaSettings,
    testSettings
  )
  .dependsOn(core, generic)

lazy val generic = project
  .in(file("modules/generic"))
  .settings(
    moduleName := "vulcan-generic",
    name := moduleName.value,
    dependencySettings ++ Seq(
      libraryDependencies ++= Seq(
        "com.propensive" %% "magnolia" % magnoliaVersion,
        "com.chuusai" %% "shapeless" % shapelessVersion,
        "org.scala-lang" % "scala-reflect" % scalaVersion.value % Provided
      )
    ),
    scalatestSettings,
    publishSettings,
    mimaSettings,
    scalaSettings,
    testSettings
  )
  .dependsOn(core % "compile->compile;test->test")

lazy val refined = project
  .in(file("modules/refined"))
  .settings(
    moduleName := "vulcan-refined",
    name := moduleName.value,
    dependencySettings ++ Seq(
      libraryDependencies ++= Seq(
        "eu.timepit" %% "refined" % refinedVersion,
        "eu.timepit" %% "refined-scalacheck" % refinedVersion % Test
      )
    ),
    // uses munit because Scalatest and Refined for Scala 3.0.0-RC2 have
    // incompatible scala-xml dependencies
    munitSettings,
    publishSettings,
    mimaSettings,
    scalaSettings ++ Seq(
      crossScalaVersions += scala3
    ),
    testSettings
  )
  .dependsOn(core)

lazy val docs = project
  .in(file("docs"))
  .settings(
    moduleName := "vulcan-docs",
    name := moduleName.value,
    dependencySettings,
    noPublishSettings,
    scalaSettings,
    mdocSettings,
    buildInfoSettings
  )
  .dependsOn(core, enumeratum, generic, refined)
  .enablePlugins(BuildInfoPlugin, DocusaurusPlugin, MdocPlugin, ScalaUnidocPlugin)

lazy val dependencySettings = Seq(
  libraryDependencies ++= {
    if (scalaVersion.value.startsWith("3")) Nil
    else
      Seq(
        "org.scala-lang.modules" %% "scala-collection-compat" % "2.4.4" % Test,
        compilerPlugin(("org.typelevel" %% "kind-projector" % "0.13.0").cross(CrossVersion.full))
      )
  },
  pomPostProcess := { (node: xml.Node) =>
    new xml.transform.RuleTransformer(new xml.transform.RewriteRule {
      def scopedDependency(e: xml.Elem): Boolean =
        e.label == "dependency" && e.child.exists(_.label == "scope")

      override def transform(node: xml.Node): xml.NodeSeq =
        node match {
          case e: xml.Elem if scopedDependency(e) => Nil
          case _                                  => Seq(node)
        }
    }).transform(node).head
  }
)

lazy val scalatestSettings = Seq(
  libraryDependencies ++= Seq(
    "org.typelevel" %% "discipline-scalatest" % "2.1.5",
    "org.typelevel" %% "cats-testkit" % catsVersion,
    "org.slf4j" % "slf4j-nop" % "1.7.30"
  ).map(_ % Test)
)

lazy val munitSettings = Seq(
  libraryDependencies ++= Seq(
    "org.scalameta" %% "munit" % "0.7.26",
    "org.scalameta" %% "munit-scalacheck" % "0.7.26",
    "org.slf4j" % "slf4j-nop" % "1.7.30"
  ).map(_ % Test),
  testFrameworks += new TestFramework("munit.Framework")
)

lazy val mdocSettings = Seq(
  mdoc := (Compile / run).evaluated,
  scalacOptions --= Seq("-Xfatal-warnings", "-Ywarn-unused"),
  crossScalaVersions := Seq(scalaVersion.value),
  ScalaUnidoc / unidoc / unidocProjectFilter := inProjects(core, enumeratum, generic, refined),
  ScalaUnidoc / unidoc / target := (LocalRootProject / baseDirectory).value / "website" / "static" / "api",
  cleanFiles += (ScalaUnidoc / unidoc / target).value,
  docusaurusCreateSite := docusaurusCreateSite
    .dependsOn(Compile / unidoc)
    .dependsOn(ThisBuild / updateSiteVariables)
    .value,
  docusaurusPublishGhpages :=
    docusaurusPublishGhpages
      .dependsOn(Compile / unidoc)
      .dependsOn(ThisBuild / updateSiteVariables)
      .value,
  // format: off
  ScalaUnidoc / unidoc / scalacOptions ++= Seq(
    "-doc-source-url", s"https://github.com/fd4s/vulcan/tree/v${(ThisBuild / latestVersion).value}€{FILE_PATH}.scala",
    "-sourcepath", (LocalRootProject / baseDirectory).value.getAbsolutePath,
    "-doc-title", "Vulcan",
    "-doc-version", s"v${(ThisBuild / latestVersion).value}",
    "-groups"
  )
  // format: on
)

lazy val buildInfoSettings = Seq(
  buildInfoPackage := "vulcan.build",
  buildInfoObject := "info",
  buildInfoKeys := Seq[BuildInfoKey](
    scalaVersion,
    scalacOptions,
    sourceDirectory,
    ThisBuild / latestVersion,
    BuildInfoKey.map(ThisBuild / version) {
      case (_, v) => "latestSnapshotVersion" -> v
    },
    BuildInfoKey.map(core / moduleName) {
      case (k, v) => "core" ++ k.capitalize -> v
    },
    BuildInfoKey.map(core / crossScalaVersions) {
      case (k, v) => "core" ++ k.capitalize -> v
    },
    BuildInfoKey.map(enumeratum / moduleName) {
      case (k, v) => "enumeratum" ++ k.capitalize -> v
    },
    BuildInfoKey.map(enumeratum / crossScalaVersions) {
      case (k, v) => "enumeratum" ++ k.capitalize -> v
    },
    BuildInfoKey.map(generic / moduleName) {
      case (k, v) => "generic" ++ k.capitalize -> v
    },
    BuildInfoKey.map(generic / crossScalaVersions) {
      case (k, v) => "generic" ++ k.capitalize -> v
    },
    BuildInfoKey.map(refined / moduleName) {
      case (k, v) => "refined" ++ k.capitalize -> v
    },
    BuildInfoKey.map(refined / crossScalaVersions) {
      case (k, v) => "refined" ++ k.capitalize -> v
    },
    LocalRootProject / organization,
    core / crossScalaVersions,
    BuildInfoKey("avroVersion" -> avroVersion),
    BuildInfoKey("catsVersion" -> catsVersion),
    BuildInfoKey("enumeratumVersion" -> enumeratumVersion),
    BuildInfoKey("magnoliaVersion" -> magnoliaVersion),
    BuildInfoKey("refinedVersion" -> refinedVersion),
    BuildInfoKey("shapelessVersion" -> shapelessVersion)
  )
)

lazy val metadataSettings = Seq(
  organization := "com.github.fd4s"
)

lazy val publishSettings =
  metadataSettings ++ Seq(
    Test / publishArtifact := false,
    pomIncludeRepository := (_ => false),
    homepage := Some(url("https://fd4s.github.io/vulcan")),
    licenses := List("Apache-2.0" -> url("https://www.apache.org/licenses/LICENSE-2.0.txt")),
    startYear := Some(2019),
    headerLicense := Some(
      de.heikoseeberger.sbtheader.License.ALv2(
        s"${startYear.value.get}-${java.time.Year.now}",
        "OVO Energy Limited",
        HeaderLicenseStyle.SpdxSyntax
      )
    ),
    headerSources / excludeFilter := HiddenFileFilter,
    developers := List(
      Developer(
        id = "vlovgr",
        name = "Viktor Lövgren",
        email = "github@vlovgr.se",
        url = url("https://vlovgr.se")
      )
    )
  )

lazy val mimaSettings = Seq(
  mimaPreviousArtifacts := {
<<<<<<< HEAD
// restore after releasing 2.0
//    if (publishArtifact.value && !isDotty.value) {
//      Set(organization.value %% moduleName.value % (previousStableVersion in ThisBuild).value.get)
//    } else Set()
    Set()
=======
    if (publishArtifact.value) {
      Set(organization.value %% moduleName.value % (ThisBuild / previousStableVersion).value.get)
    } else Set()
>>>>>>> 94b979a0
  },
  mimaBinaryIssueFilters ++= {
    import com.typesafe.tools.mima.core._
    // format: off
    Seq(
      ProblemFilters.exclude[Problem]("vulcan.internal.*"),
      ProblemFilters.exclude[IncompatibleSignatureProblem]("*"),
      ProblemFilters.exclude[DirectMissingMethodProblem]("vulcan.Codec.withDecodingTypeName"),
      ProblemFilters.exclude[DirectMissingMethodProblem]("vulcan.AvroError.decode*"),
      ProblemFilters.exclude[DirectMissingMethodProblem]("vulcan.AvroError.encode*"),
      ProblemFilters.exclude[MissingClassProblem]("vulcan.Codec$Field$"),
      ProblemFilters.exclude[DirectMissingMethodProblem]("vulcan.AvroException.*")
    )
    // format: on
  }
)

lazy val noPublishSettings =
  publishSettings ++ Seq(
    publish / skip := true,
    publishArtifact := false
  )

lazy val scalaSettings = Seq(
  scalaVersion := scala213,
  crossScalaVersions := Seq(scala212, scala213),
  scalacOptions ++= {
    val commonScalacOptions =
      Seq(
        "-deprecation",
        "-encoding",
        "UTF-8",
        "-feature",
        "-unchecked",
        "-Xfatal-warnings",
        "-language:implicitConversions"
      )

    val scala2ScalacOptions =
      if (scalaVersion.value.startsWith("2.")) {
        Seq(
          "-language:higherKinds",
          "-Xlint",
          "-Ywarn-dead-code",
          "-Ywarn-numeric-widen",
          "-Ywarn-value-discard",
          "-Ywarn-unused"
        )
      } else Seq()

    val scala212ScalacOptions =
      if (scalaVersion.value.startsWith("2.12")) {
        Seq(
          "-Yno-adapted-args",
          "-Ypartial-unification"
        )
      } else Seq()

    val scala213ScalacOptions =
      if (scalaVersion.value.startsWith("2.13")) {
        Seq("-Wconf:msg=Block&src=test/scala/vulcan/generic/.*:silent")
      } else Seq()

    val scala3ScalacOptions =
      if (scalaVersion.value.startsWith("3")) {
        Seq(
          "-Ykind-projector"
        )
      } else Seq()

    commonScalacOptions ++
      scala2ScalacOptions ++
      scala212ScalacOptions ++
      scala213ScalacOptions ++
      scala3ScalacOptions
  },
<<<<<<< HEAD
  scalacOptions in (Compile, console) --= Seq("-Xlint", "-Ywarn-unused"),
  scalacOptions in (Test, console) := (scalacOptions in (Compile, console)).value,
  unmanagedSourceDirectories in Compile += {
    val sourceDir = (sourceDirectory in Compile).value
    CrossVersion.partialVersion(scalaVersion.value) match {
      case Some((2, 12)) => sourceDir / "scala-2.12"
      case _             => sourceDir / "scala-2.13+"
=======
  Compile / console / scalacOptions --= Seq("-Xlint", "-Ywarn-unused"),
  Test / console / scalacOptions := (Compile / console / scalacOptions).value,
  Compile / unmanagedSourceDirectories ++= {
    val sourceDir = (Compile / sourceDirectory).value
    CrossVersion.partialVersion(scalaVersion.value) match {
      case Some((2, 12)) => Seq(sourceDir / "scala-2.12", sourceDir / "scala-2")
      case Some((2, 13)) => Seq(sourceDir / "scala-2.13+", sourceDir / "scala-2")
      case _             => Seq(sourceDir / "scala-2.13+", sourceDir / "scala-3")
    }
  },
  Test / unmanagedSourceDirectories ++= {
    val sourceDir = (Test / sourceDirectory).value
    CrossVersion.partialVersion(scalaVersion.value) match {
      case Some((2, _)) => Seq(sourceDir / "scala-2")
      case _            => Nil
>>>>>>> 94b979a0
    }
  }
)

lazy val testSettings = Seq(
  Test / logBuffered := false,
  Test / parallelExecution := false,
  Test / testOptions += Tests.Argument("-oDF")
)

def scalaVersionOf(version: String): String = {
  if (version.contains("-")) version
  else {
    val (major, minor) =
      CrossVersion.partialVersion(version).get
    s"$major.$minor"
  }
}

val latestVersion = settingKey[String]("Latest stable released version")
ThisBuild / latestVersion := {
  val snapshot = (ThisBuild / isSnapshot).value
  val stable = (ThisBuild / isVersionStable).value

  if (!snapshot && stable) {
    (ThisBuild / version).value
  } else {
    (ThisBuild / previousStableVersion).value.get
  }
}

val updateSiteVariables = taskKey[Unit]("Update site variables")
ThisBuild / updateSiteVariables := {
  val file =
    (LocalRootProject / baseDirectory).value / "website" / "variables.js"

  val variables =
    Map[String, String](
      "organization" -> (LocalRootProject / organization).value,
      "coreModuleName" -> (core / moduleName).value,
      "latestVersion" -> (ThisBuild / latestVersion).value,
      "scalaPublishVersions" -> {
        val scalaVersions = (core / crossScalaVersions).value.map(scalaVersionOf)
        if (scalaVersions.size <= 2) scalaVersions.mkString(" and ")
        else scalaVersions.init.mkString(", ") ++ " and " ++ scalaVersions.last
      }
    )

  val fileHeader =
    "// Generated by sbt. Do not edit directly."

  val fileContents =
    variables.toList
      .sortBy { case (key, _) => key }
      .map { case (key, value) => s"  $key: '$value'" }
      .mkString(s"$fileHeader\nmodule.exports = {\n", ",\n", "\n};\n")

  IO.write(file, fileContents)
}

def addCommandsAlias(name: String, values: List[String]) =
  addCommandAlias(name, values.mkString(";", ";", ""))

addCommandsAlias(
  "validate",
  List(
    "+clean",
    "+test",
    "+mimaReportBinaryIssues",
    "+scalafmtCheck",
    "scalafmtSbtCheck",
    "+headerCheck",
    "+doc",
    "docs/run"
  )
)<|MERGE_RESOLUTION|>--- conflicted
+++ resolved
@@ -267,17 +267,11 @@
 
 lazy val mimaSettings = Seq(
   mimaPreviousArtifacts := {
-<<<<<<< HEAD
 // restore after releasing 2.0
-//    if (publishArtifact.value && !isDotty.value) {
-//      Set(organization.value %% moduleName.value % (previousStableVersion in ThisBuild).value.get)
+//    if (publishArtifact.value) {
+//      Set(organization.value %% moduleName.value % (ThisBuild / previousStableVersion).value.get)
 //    } else Set()
     Set()
-=======
-    if (publishArtifact.value) {
-      Set(organization.value %% moduleName.value % (ThisBuild / previousStableVersion).value.get)
-    } else Set()
->>>>>>> 94b979a0
   },
   mimaBinaryIssueFilters ++= {
     import com.typesafe.tools.mima.core._
@@ -354,15 +348,6 @@
       scala213ScalacOptions ++
       scala3ScalacOptions
   },
-<<<<<<< HEAD
-  scalacOptions in (Compile, console) --= Seq("-Xlint", "-Ywarn-unused"),
-  scalacOptions in (Test, console) := (scalacOptions in (Compile, console)).value,
-  unmanagedSourceDirectories in Compile += {
-    val sourceDir = (sourceDirectory in Compile).value
-    CrossVersion.partialVersion(scalaVersion.value) match {
-      case Some((2, 12)) => sourceDir / "scala-2.12"
-      case _             => sourceDir / "scala-2.13+"
-=======
   Compile / console / scalacOptions --= Seq("-Xlint", "-Ywarn-unused"),
   Test / console / scalacOptions := (Compile / console / scalacOptions).value,
   Compile / unmanagedSourceDirectories ++= {
@@ -378,7 +363,6 @@
     CrossVersion.partialVersion(scalaVersion.value) match {
       case Some((2, _)) => Seq(sourceDir / "scala-2")
       case _            => Nil
->>>>>>> 94b979a0
     }
   }
 )
