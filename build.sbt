--- conflicted
+++ resolved
@@ -1,11 +1,6 @@
 val avroVersion = "1.11.3"
-<<<<<<< HEAD
-val catsVersion = "2.10.0"
+val catsVersion = "2.12.0"
 val disciplineScalaTestVersion = "2.3.0"
-=======
-val catsVersion = "2.12.0"
-val disciplineScalaTestVersion = "2.2.0"
->>>>>>> abddeca1
 val enumeratumVersion = "1.7.3"
 val jacksonVersion = "2.16.1"
 val magnolia2Version = "0.17.0"
