--- conflicted
+++ resolved
@@ -5,13 +5,8 @@
 val jacksonVersion = "2.18.2"
 val magnolia2Version = "0.17.0"
 val magnolia3Version = "1.3.8"
-<<<<<<< HEAD
-val munitVersion = "1.0.0"
+val munitVersion = "1.1.0"
 val refinedVersion = "0.11.3"
-=======
-val munitVersion = "1.1.0"
-val refinedVersion = "0.11.2"
->>>>>>> ebb1c5ce
 val scalaCollectionCompatVersion = "2.12.0"
 val shapeless3Version = "3.4.3"
 val shapelessVersion = "2.3.12"
