val avroVersion = "1.11.3"
val catsVersion = "2.10.0"
val disciplineScalaTestVersion = "2.2.0"
val enumeratumVersion = "1.7.3"
val jacksonVersion = "2.16.1"
val magnolia2Version = "0.17.0"
val magnolia3Version = "1.3.4"
val munitVersion = "0.7.29"
val refinedVersion = "0.11.0"
val scalaCollectionCompatVersion = "2.11.0"
<<<<<<< HEAD
val shapeless3Version = "3.3.0"
val shapelessVersion = "2.3.12"
val slf4jNopVersion = "2.0.10"
=======
val shapeless3Version = "3.4.1"
val shapelessVersion = "2.3.10"
val slf4jNopVersion = "2.0.13"
>>>>>>> 7815a0e5

val scala212 = "2.12.18"
val scala213 = "2.13.12"
val scala3 = "3.3.1"

ThisBuild / versionScheme := Some("early-semver")

lazy val vulcan = project
  .in(file("."))
  .settings(
    mimaSettings(),
    scalaSettings,
    noPublishSettings,
    console := (core / Compile / console).value,
    Test / console := (core / Test / console).value
  )
  .aggregate(core, enumeratum, generic, refined)

lazy val core = project
  .in(file("modules/core"))
  .settings(
    moduleName := "vulcan",
    name := moduleName.value,
    dependencySettings ++ Seq(
      libraryDependencies ++= Seq(
        "com.fasterxml.jackson.core" % "jackson-core" % jacksonVersion,
        "com.fasterxml.jackson.core" % "jackson-databind" % jacksonVersion,
        "org.apache.avro" % "avro" % avroVersion,
        "org.typelevel" %% "cats-free" % catsVersion
      ) ++ {
        if (scalaVersion.value.startsWith("3")) Nil
        else Seq("org.scala-lang" % "scala-reflect" % scalaVersion.value % Provided)
      }
    ),
    scalatestSettings,
    publishSettings,
    mimaSettings(),
    scalaSettings ++ Seq(
      crossScalaVersions += scala3
    ),
    testSettings
  )

lazy val enumeratum = project
  .in(file("modules/enumeratum"))
  .settings(
    moduleName := "vulcan-enumeratum",
    name := moduleName.value,
    dependencySettings ++ Seq(
      libraryDependencies += "com.beachape" %% "enumeratum" % enumeratumVersion
    ),
    scalatestSettings,
    publishSettings,
    mimaSettings(),
    scalaSettings,
    testSettings
  )
  .dependsOn(core, generic)

lazy val generic = project
  .in(file("modules/generic"))
  .settings(
    moduleName := "vulcan-generic",
    name := moduleName.value,
    dependencySettings ++ Seq(
      libraryDependencies ++= {
        if (scalaVersion.value.startsWith("2"))
          Seq(
            "com.propensive" %% "magnolia" % magnolia2Version,
            "com.chuusai" %% "shapeless" % shapelessVersion,
            "org.scala-lang" % "scala-reflect" % scalaVersion.value % Provided
          )
        else
          Seq(
            "com.softwaremill.magnolia1_3" %% "magnolia" % magnolia3Version,
            "org.typelevel" %% "shapeless3-deriving" % shapeless3Version
          )
      }
    ),
    scalatestSettings,
    publishSettings,
    mimaSettings(excludeScala3 = true), // re-include scala 3 after publishing
    scalaSettings ++ Seq(
      crossScalaVersions += scala3
    ),
    // magnolia requires compilation with the -Yretain-trees flag to support case class field default values on Scala 3
    Test / scalacOptions ++= (if (CrossVersion.partialVersion(scalaVersion.value).exists(_._1 == 3))
                                Seq("-Yretain-trees")
                              else Nil),
    testSettings
  )
  .dependsOn(core % "compile->compile;test->test")

lazy val refined = project
  .in(file("modules/refined"))
  .settings(
    moduleName := "vulcan-refined",
    name := moduleName.value,
    dependencySettings ++ Seq(
      libraryDependencies ++= Seq(
        "eu.timepit" %% "refined" % refinedVersion,
        "eu.timepit" %% "refined-scalacheck" % refinedVersion % Test
      )
    ),
    // uses munit because Scalatest and Refined for Scala 3.0.0-RC2 have
    // incompatible scala-xml dependencies
    munitSettings,
    publishSettings,
    mimaSettings(),
    scalaSettings ++ Seq(
      crossScalaVersions += scala3
    ),
    testSettings
  )
  .dependsOn(core)

lazy val docs = project
  .in(file("docs"))
  .settings(
    moduleName := "vulcan-docs",
    name := moduleName.value,
    dependencySettings,
    noPublishSettings,
    scalaSettings,
    mdocSettings,
    buildInfoSettings
  )
  .dependsOn(core, enumeratum, generic, refined)
  .enablePlugins(BuildInfoPlugin, DocusaurusPlugin, MdocPlugin, ScalaUnidocPlugin)

lazy val dependencySettings = Seq(
  libraryDependencies ++= {
    if (scalaVersion.value.startsWith("3")) Nil
    else {
      Seq(
        "org.scala-lang.modules" %% "scala-collection-compat" % scalaCollectionCompatVersion % Test,
        compilerPlugin(("org.typelevel" %% "kind-projector" % "0.13.3").cross(CrossVersion.full))
      )
    }
  },
  pomPostProcess := { (node: xml.Node) =>
    new xml.transform.RuleTransformer(new xml.transform.RewriteRule {
      def scopedDependency(e: xml.Elem): Boolean =
        e.label == "dependency" && e.child.exists(_.label == "scope")

      override def transform(node: xml.Node): xml.NodeSeq =
        node match {
          case e: xml.Elem if scopedDependency(e) => Nil
          case _                                  => Seq(node)
        }
    }).transform(node).head
  }
)

lazy val scalatestSettings = Seq(
  libraryDependencies ++= Seq(
    "org.typelevel" %% "discipline-scalatest" % disciplineScalaTestVersion,
    "org.typelevel" %% "cats-testkit" % catsVersion,
    "org.slf4j" % "slf4j-nop" % slf4jNopVersion
  ).map(_ % Test)
)

lazy val munitSettings = Seq(
  libraryDependencies ++= Seq(
    "org.scalameta" %% "munit" % munitVersion,
    "org.scalameta" %% "munit-scalacheck" % munitVersion,
    "org.slf4j" % "slf4j-nop" % slf4jNopVersion
  ).map(_ % Test),
  testFrameworks += new TestFramework("munit.Framework")
)

lazy val mdocSettings = Seq(
  mdoc := (Compile / run).evaluated,
  scalacOptions --= Seq("-Xfatal-warnings", "-Ywarn-unused"),
  crossScalaVersions := Seq(scalaVersion.value),
  ScalaUnidoc / unidoc / unidocProjectFilter := inProjects(core, enumeratum, generic, refined),
  ScalaUnidoc / unidoc / target := (LocalRootProject / baseDirectory).value / "website" / "static" / "api",
  cleanFiles += (ScalaUnidoc / unidoc / target).value,
  docusaurusCreateSite := docusaurusCreateSite
    .dependsOn(Compile / unidoc)
    .dependsOn(ThisBuild / updateSiteVariables)
    .value,
  docusaurusPublishGhpages :=
    docusaurusPublishGhpages
      .dependsOn(Compile / unidoc)
      .dependsOn(ThisBuild / updateSiteVariables)
      .value,
  // format: off
  ScalaUnidoc / unidoc / scalacOptions ++= Seq(
    "-doc-source-url", s"https://github.com/fd4s/vulcan/tree/v${(ThisBuild / latestVersion).value}€{FILE_PATH}.scala",
    "-sourcepath", (LocalRootProject / baseDirectory).value.getAbsolutePath,
    "-doc-title", "Vulcan",
    "-doc-version", s"v${(ThisBuild / latestVersion).value}",
    "-groups"
  )
  // format: on
)

lazy val buildInfoSettings = Seq(
  buildInfoPackage := "vulcan.build",
  buildInfoObject := "info",
  buildInfoKeys := {
    val magnolia: String =
      if (scalaVersion.value.startsWith("3")) magnolia3Version else magnolia2Version
    Seq[BuildInfoKey](
      scalaVersion,
      scalacOptions,
      sourceDirectory,
      ThisBuild / latestVersion,
      BuildInfoKey.map(ThisBuild / version) {
        case (_, v) => "latestSnapshotVersion" -> v
      },
      BuildInfoKey.map(core / moduleName) {
        case (k, v) => "core" ++ k.capitalize -> v
      },
      BuildInfoKey.map(core / crossScalaVersions) {
        case (k, v) => "core" ++ k.capitalize -> v
      },
      BuildInfoKey.map(enumeratum / moduleName) {
        case (k, v) => "enumeratum" ++ k.capitalize -> v
      },
      BuildInfoKey.map(enumeratum / crossScalaVersions) {
        case (k, v) => "enumeratum" ++ k.capitalize -> v
      },
      BuildInfoKey.map(generic / moduleName) {
        case (k, v) => "generic" ++ k.capitalize -> v
      },
      BuildInfoKey.map(generic / crossScalaVersions) {
        case (k, v) => "generic" ++ k.capitalize -> v
      },
      BuildInfoKey.map(refined / moduleName) {
        case (k, v) => "refined" ++ k.capitalize -> v
      },
      BuildInfoKey.map(refined / crossScalaVersions) {
        case (k, v) => "refined" ++ k.capitalize -> v
      },
      LocalRootProject / organization,
      core / crossScalaVersions,
      BuildInfoKey("avroVersion" -> avroVersion),
      BuildInfoKey("catsVersion" -> catsVersion),
      BuildInfoKey("enumeratumVersion" -> enumeratumVersion),
      BuildInfoKey("magnoliaVersion" -> magnolia),
      BuildInfoKey("refinedVersion" -> refinedVersion),
      BuildInfoKey("shapelessVersion" -> shapelessVersion)
    )
  }
)

lazy val metadataSettings = Seq(
  organization := "com.github.fd4s"
)

lazy val publishSettings =
  metadataSettings ++ Seq(
    Test / publishArtifact := false,
    pomIncludeRepository := (_ => false),
    homepage := Some(url("https://fd4s.github.io/vulcan")),
    licenses := List("Apache-2.0" -> url("https://www.apache.org/licenses/LICENSE-2.0.txt")),
    startYear := Some(2019),
    headerLicense := Some(
      de.heikoseeberger.sbtheader.License.ALv2(
        s"${startYear.value.get}-${java.time.Year.now}",
        "OVO Energy Limited",
        HeaderLicenseStyle.SpdxSyntax
      )
    ),
    headerSources / excludeFilter := HiddenFileFilter,
    developers := List(
      Developer(
        id = "vlovgr",
        name = "Viktor Lövgren",
        email = "github@vlovgr.se",
        url = url("https://vlovgr.se")
      )
    )
  )

def mimaSettings(excludeScala3: Boolean = false) = Seq(
  mimaPreviousArtifacts := {
    if (publishArtifact.value && !(excludeScala3 && scalaVersion.value.startsWith("3"))) {
      Set(organization.value %% moduleName.value % (ThisBuild / previousStableVersion).value.get)
    } else Set()
  },
  mimaBinaryIssueFilters ++= {
    import com.typesafe.tools.mima.core._
    // format: off
    Seq(
      ProblemFilters.exclude[Problem]("vulcan.internal.*"),
      ProblemFilters.exclude[IncompatibleSignatureProblem]("*"),
      ProblemFilters.exclude[DirectMissingMethodProblem]("vulcan.Codec.withDecodingTypeName"),
      ProblemFilters.exclude[DirectMissingMethodProblem]("vulcan.AvroError.decode*"),
      ProblemFilters.exclude[DirectMissingMethodProblem]("vulcan.AvroError.encode*"),
      ProblemFilters.exclude[MissingClassProblem]("vulcan.Codec$Field$"),
      ProblemFilters.exclude[DirectMissingMethodProblem]("vulcan.AvroException.*"),

      // package-private
      ProblemFilters.exclude[DirectMissingMethodProblem]("vulcan.Codec.instanceForTypes")
    )
    // format: on
  }
)

lazy val noPublishSettings =
  publishSettings ++ Seq(
    publish / skip := true,
    publishArtifact := false
  )

lazy val scalaSettings = Seq(
  scalaVersion := scala213,
  crossScalaVersions := Seq(scala212, scala213),
  javacOptions ++= Seq("--release", "8"),
  scalacOptions ++= {
    val commonScalacOptions =
      Seq(
        "-deprecation",
        "-encoding",
        "UTF-8",
        "-feature",
        "-unchecked",
        "-Xfatal-warnings",
        "-language:implicitConversions"
      )

    val scala2ScalacOptions =
      if (scalaVersion.value.startsWith("2.")) {
        Seq(
          "-language:higherKinds",
          "-Xlint",
          "-Ywarn-dead-code",
          "-Ywarn-numeric-widen",
          "-Ywarn-value-discard",
          "-Ywarn-unused",
          "-Wconf:cat=unused-nowarn:s",
          "-release",
          "8"
        )
      } else Seq()

    val scala212ScalacOptions =
      if (scalaVersion.value.startsWith("2.12")) {
        Seq(
          "-Yno-adapted-args",
          "-Ypartial-unification"
        )
      } else Seq()

    val scala213ScalacOptions =
      if (scalaVersion.value.startsWith("2.13")) {
        Seq("-Wconf:msg=Block&src=test/scala-2/vulcan/generic/.*:silent")
      } else Seq()

    val scala3ScalacOptions =
      if (scalaVersion.value.startsWith("3")) {
        Seq(
          "-Ykind-projector",
          "-java-output-version",
          "8"
        )
      } else Seq()

    commonScalacOptions ++
      scala2ScalacOptions ++
      scala212ScalacOptions ++
      scala213ScalacOptions ++
      scala3ScalacOptions
  },
  Compile / console / scalacOptions --= Seq("-Xlint", "-Ywarn-unused"),
  Test / console / scalacOptions := (Compile / console / scalacOptions).value,
  Compile / unmanagedSourceDirectories ++= {
    val sourceDir = (Compile / sourceDirectory).value
    CrossVersion.partialVersion(scalaVersion.value) match {
      case Some((2, 12)) => Seq(sourceDir / "scala-2.12", sourceDir / "scala-2")
      case Some((2, 13)) => Seq(sourceDir / "scala-2.13+", sourceDir / "scala-2")
      case _             => Seq(sourceDir / "scala-2.13+", sourceDir / "scala-3")
    }
  },
  Test / unmanagedSourceDirectories ++= {
    val sourceDir = (Test / sourceDirectory).value
    CrossVersion.partialVersion(scalaVersion.value) match {
      case Some((2, _)) => Seq(sourceDir / "scala-2")
      case _            => Nil
    }
  }
)

lazy val testSettings = Seq(
  Test / logBuffered := false,
  Test / parallelExecution := false,
  Test / testOptions += Tests.Argument("-oDF")
)

def scalaVersionOf(version: String): String = {
  if (version.contains("-")) version
  else {
    val (major, minor) =
      CrossVersion.partialVersion(version).get
    s"$major.$minor"
  }
}

val latestVersion = settingKey[String]("Latest stable released version")
ThisBuild / latestVersion := {
  val snapshot = (ThisBuild / isSnapshot).value
  val stable = (ThisBuild / isVersionStable).value

  if (!snapshot && stable) {
    (ThisBuild / version).value
  } else {
    (ThisBuild / previousStableVersion).value.get
  }
}

val updateSiteVariables = taskKey[Unit]("Update site variables")
ThisBuild / updateSiteVariables := {
  val file =
    (LocalRootProject / baseDirectory).value / "website" / "variables.js"

  val variables =
    Map[String, String](
      "organization" -> (LocalRootProject / organization).value,
      "coreModuleName" -> (core / moduleName).value,
      "latestVersion" -> (ThisBuild / latestVersion).value,
      "scalaPublishVersions" -> {
        val scalaVersions = (core / crossScalaVersions).value.map(scalaVersionOf)
        if (scalaVersions.size <= 2) scalaVersions.mkString(" and ")
        else scalaVersions.init.mkString(", ") ++ " and " ++ scalaVersions.last
      }
    )

  val fileHeader =
    "// Generated by sbt. Do not edit directly."

  val fileContents =
    variables.toList
      .sortBy { case (key, _) => key }
      .map { case (key, value) => s"  $key: '$value'" }
      .mkString(s"$fileHeader\nmodule.exports = {\n", ",\n", "\n};\n")

  IO.write(file, fileContents)
}

def addCommandsAlias(name: String, values: List[String]) =
  addCommandAlias(name, values.mkString(";", ";", ""))

addCommandsAlias(
  "validate",
  List(
    "+clean",
    "+scalafmtCheck",
    "scalafmtSbtCheck",
    "+headerCheck",
    "+test",
    "+mimaReportBinaryIssues",
    "+doc",
    "docs/run"
  )
)<|MERGE_RESOLUTION|>--- conflicted
+++ resolved
@@ -8,15 +8,9 @@
 val munitVersion = "0.7.29"
 val refinedVersion = "0.11.0"
 val scalaCollectionCompatVersion = "2.11.0"
-<<<<<<< HEAD
-val shapeless3Version = "3.3.0"
+val shapeless3Version = "3.4.1"
 val shapelessVersion = "2.3.12"
-val slf4jNopVersion = "2.0.10"
-=======
-val shapeless3Version = "3.4.1"
-val shapelessVersion = "2.3.10"
 val slf4jNopVersion = "2.0.13"
->>>>>>> 7815a0e5
 
 val scala212 = "2.12.18"
 val scala213 = "2.13.12"
