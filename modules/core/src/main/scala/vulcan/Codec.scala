/*
 * Copyright 2019-2021 OVO Energy Limited
 *
 * SPDX-License-Identifier: Apache-2.0
 */

package vulcan

import cats.{~>, Invariant, Show}
import cats.data.{Chain, NonEmptyChain, NonEmptyList, NonEmptySet, NonEmptyVector}
import cats.free.FreeApplicative
import cats.implicits._
import java.io.{ByteArrayInputStream, ByteArrayOutputStream}
import java.nio.ByteBuffer
import java.nio.charset.StandardCharsets
import java.time.{Instant, LocalDate}
import java.util.UUID

import org.apache.avro.{Conversions, LogicalTypes, Schema, SchemaBuilder}
import org.apache.avro.generic._
import org.apache.avro.io.{DecoderFactory, EncoderFactory}
import org.apache.avro.util.Utf8

import scala.annotation.implicitNotFound
import scala.collection.immutable.SortedSet
import vulcan.internal.converters.collection._
import vulcan.internal.schema.adaptForSchema

import scala.util.Try

/**
  * Provides a schema, along with encoding and decoding functions
  * for a given type.
  */
@implicitNotFound(
  "could not find implicit Codec[${A}]; ensure no imports are missing or manually define an instance"
)
sealed abstract class Codec[A] {
  type Repr <: AnyRef

  /** The schema or an error if the schema could not be generated. */
  def schema: Either[AvroError, Schema]

  /** Attempts to encode the specified value using the provided schema. */
  def encode(a: A): Either[AvroError, Repr]

  /** Attempts to decode the specified value using the provided schema. */
  def decode(value: Any, schema: Schema): Either[AvroError, A]

  /**
    * Returns a new [[Codec]] which uses this [[Codec]]
    * for encoding and decoding, mapping back-and-forth
    * between types `A` and `B`.
    */
  final def imap[B](f: A => B)(g: B => A): Codec.Aux[Repr, B] =
    Codec.instance(
      schema,
      b => encode(g(b)),
      (a, schema) => decode(a, schema).map(f)
    )

  /**
    * Returns a new [[Codec]] which uses this [[Codec]]
    * for encoding and decoding, mapping back-and-forth
    * between types `A` and `B`.
    *
    * Similar to [[Codec#imap]], except the mapping from
    * `A` to `B` might be unsuccessful.
    */
  final def imapError[B](f: A => Either[AvroError, B])(g: B => A): Codec.Aux[Repr, B] =
    Codec.instance(
      schema,
      b => encode(g(b)),
      (a, schema) => decode(a, schema).flatMap(f)
    )

  /**
    * Returns a new [[Codec]] which uses this [[Codec]]
    * for encoding and decoding, mapping back-and-forth
    * between types `A` and `B`.
    *
    * Similar to [[Codec#imap]], except the mapping from
    * `A` to `B` might be unsuccessful.
    */
  final def imapTry[B](f: A => Try[B])(g: B => A): Codec.Aux[Repr, B] =
    imapError(f(_).toEither.leftMap(AvroError.fromThrowable))(g)

  private[vulcan] def withDecodingTypeName(decodingTypeName: String): Codec.Aux[Repr, A] =
    Codec.instance(
      schema,
      encode,
      decode(_, _).leftMap {
        case d: AvroDecodingError => d.withDecodingTypeName(decodingTypeName)
        case other                => other
      }
    )

}

/**
  * @groupname General General Codecs
  * @groupprio General 0
  * @groupdesc General Default codecs for standard library types.
  *
  * @groupname Collection Collection Codecs
  * @groupprio Collection 1
  * @groupdesc Collection Default codecs for standard library collection types.
  *
  * @groupname Cats Cats Codecs
  * @groupprio Cats 2
  * @groupdesc Cats Default codecs for Cats data types and type class instances for [[Codec]].
  *
  * @groupname JavaTime Java Time Codecs
  * @groupprio JavaTime 3
  * @groupdesc JavaTime Default codecs for `java.time` types.
  *
  * @groupname JavaUtil Java Util Codecs
  * @groupprio JavaUtil 4
  * @groupdesc JavaUtil Default codecs for `java.util` types.
  *
  * @groupname Create Create Codecs
  * @groupprio Create 5
  * @groupdesc Create Functions for creating new codecs.
  *
  * @groupname Derive Derive Codecs
  * @groupprio Derive 6
  * @groupdesc Derive Functions for deriving new codecs.
  *
  * @groupname Utilities
  * @groupprio Utilities 7
  * @groupdesc Utilities Miscellaneous utility functions.
  */
object Codec {

  type Aux[Repr0 <: AnyRef, A] = Codec[A] {
    type Repr = Repr0
  }

  /**
    * Returns the [[Codec]] for the specified type.
    *
    * @group Utilities
    */
  final def apply[A](implicit codec: Codec[A]): codec.type =
    codec

  /**
    * @group General
    */
  implicit final val boolean: Codec.Aux[java.lang.Boolean, Boolean] =
    Codec.instanceForTypes(
      "Boolean",
      "Boolean",
      Right(SchemaBuilder.builder().booleanType()),
      java.lang.Boolean.valueOf(_).asRight, {
        case (boolean: java.lang.Boolean, _) =>
          Right(boolean)
      }
    )

  /**
    * @group General
    */
  implicit final lazy val byte: Codec.Aux[java.lang.Integer, Byte] = {
    val min: Int = Byte.MinValue.toInt
    val max: Int = Byte.MaxValue.toInt
    Codec.int
      .imapError { integer =>
        if (min <= integer && integer <= max)
          Right(integer.toByte)
        else Left(AvroError.unexpectedByte(integer))
      }(_.toInt)
      .withDecodingTypeName("Byte")
  }

  /**
    * @group General
    */
  implicit final val bytes: Codec.Aux[ByteBuffer, Array[Byte]] =
    Codec.instance(
      Right(SchemaBuilder.builder().bytesType()),
      ByteBuffer.wrap(_).asRight,
      (value, schema) => {
        schema.getType() match {
          case Schema.Type.BYTES | Schema.Type.STRING =>
            value match {
              case buffer: ByteBuffer =>
                Right(buffer.array())
              case utf8: Utf8 =>
                Right(utf8.getBytes)
              case string: String =>
                Right(string.getBytes(StandardCharsets.UTF_8))
              case other =>
                Left(AvroError.decodeUnexpectedType(other, "ByteBuffer", "Array[Byte]"))
            }

          case schemaType =>
            Left {
              AvroError.decodeUnexpectedSchemaType(
                "Array[Byte]",
                schemaType,
                Schema.Type.BYTES
              )
            }
        }
      }
    )

  /**
    * @group Cats
    */
  implicit final def chain[A](
    implicit codec: Codec[A]
  ): Codec.Aux[java.util.List[codec.Repr], Chain[A]] =
    Codec.instanceForTypes(
      "Collection",
      "Chain",
      codec.schema.map(Schema.createArray),
      _.toList.traverse(codec.encode(_)).map(_.asJava), {
        case (collection: java.util.Collection[_], schema) =>
          collection.asScala.toList
            .traverse(codec.decode(_, schema.getElementType()))
            .map(Chain.fromSeq)
      }
    )

  /**
    * @group General
    */
  implicit final val char: Codec.Aux[Utf8, Char] =
    Codec.instanceForTypes(
      "Utf8",
      "Char",
      Right(SchemaBuilder.builder().stringType()),
      char => Right(new Utf8(char.toString)), {
        case (utf8: Utf8, _) =>
          val string = utf8.toString
          if (string.length == 1) Right(string.charAt(0))
          else Left(AvroError.unexpectedChar(string.length))
      }
    )

  /**
    * Returns a new decimal [[Codec]] for type `BigDecimal`.
    *
    * @group Create
    */
  final def decimal(
    precision: Int,
    scale: Int
  ): Codec.Aux[ByteBuffer, BigDecimal] = {
    val conversion = new Conversions.DecimalConversion()
    val logicalType = LogicalTypes.decimal(precision, scale)
    val schema = AvroError.catchNonFatal {
      Right {
        logicalType.addToSchema(SchemaBuilder.builder().bytesType())
      }
    }
    Codec.instanceForTypes(
      "ByteBuffer",
      "BigDecimal",
      schema,
      bigDecimal =>
        if (bigDecimal.scale == scale) {
          if (bigDecimal.precision <= precision) {
            schema.map(conversion.toBytes(bigDecimal.underlying(), _, logicalType))
          } else {
            Left {
              AvroError
                .encodeDecimalPrecisionExceeded(
                  bigDecimal.precision,
                  precision
                )
            }
          }
        } else
          Left(AvroError.encodeDecimalScalesMismatch(bigDecimal.scale, scale)), {
        case (buffer: ByteBuffer, schema) =>
          schema.getLogicalType() match {
            case decimal: LogicalTypes.Decimal =>
              val bigDecimal = BigDecimal(conversion.fromBytes(buffer, schema, decimal))
              if (bigDecimal.precision <= decimal.getPrecision()) {
                Right(bigDecimal)
              } else
                Left {
                  AvroError
                    .decodeDecimalPrecisionExceeded(
                      bigDecimal.precision,
                      decimal.getPrecision()
                    )
                }
            case logicalType =>
              Left(AvroError.decodeUnexpectedLogicalType(logicalType, "BigDecimal"))
          }

      }
    )
  }

  /**
    * Returns the result of decoding the specified value
    * to the specified type.
    *
    * @group Utilities
    */
  final def decode[A](value: Any)(implicit codec: Codec[A]): Either[AvroError, A] =
    codec.schema.flatMap(codec.decode(value, _))

  /**
    * @group General
    */
  implicit final val double: Codec.Aux[java.lang.Double, Double] =
    Codec.instance(
      Right(SchemaBuilder.builder().doubleType()),
      java.lang.Double.valueOf(_).asRight,
      (value, schema) => {
        schema.getType() match {
          case Schema.Type.DOUBLE | Schema.Type.FLOAT | Schema.Type.INT | Schema.Type.LONG =>
            value match {
              case double: java.lang.Double =>
                Right(double)
              case float: java.lang.Float =>
                Right(float.toDouble)
              case int: java.lang.Integer =>
                Right(int.toDouble)
              case long: java.lang.Long =>
                Right(long.toDouble)
              case other =>
                Left(AvroError.decodeUnexpectedType(other, "Double", "Double"))
            }

          case schemaType =>
            Left {
              AvroError
                .decodeUnexpectedSchemaType(
                  "Double",
                  schemaType,
                  Schema.Type.DOUBLE
                )
            }
        }
      }
    )

  /**
    * @group General
    */
  implicit final def either[A, B](
    implicit codecA: Codec[A],
    codecB: Codec[B]
  ): Codec.Aux[AnyRef, Either[A, B]] =
    Codec.union(alt => alt[Left[A, B]] |+| alt[Right[A, B]])

  /**
    * Returns the result of encoding the specified value.
    *
    * @group Utilities
    */
  final def encode[A](a: A)(implicit codec: Codec[A]): Either[AvroError, Any] =
    codec.encode(a)

  /**
    * Returns a new enum [[Codec]] for type `A`.
    *
    * @group Create
    */
  final def enumeration[A](
    name: String,
    namespace: String,
    symbols: Seq[String],
    encode: A => String,
    decode: String => Either[AvroError, A],
    default: Option[A] = None,
    doc: Option[String] = None,
    aliases: Seq[String] = Seq.empty,
    props: Props = Props.empty
  ): Codec.Aux[GenericData.EnumSymbol, A] = {
    val typeName = if (namespace.isEmpty) name else s"$namespace.$name"
    val schema = AvroError.catchNonFatal {
      props.toChain.map { props =>
        val schema =
          Schema.createEnum(
            name,
            doc.orNull,
            namespace,
            symbols.asJava,
            default.map(encode).orNull
          )

        aliases.foreach(schema.addAlias)

        props.foldLeft(()) {
          case ((), (name, value)) =>
            schema.addProp(name, value)
        }

        schema
      }
    }
    Codec.instanceForTypes(
      "GenericEnumSymbol",
      typeName,
      schema,
      a => {
        val symbol = encode(a)
        if (symbols.contains(symbol))
          schema.map(new GenericData.EnumSymbol(_, symbol))
        else
          Left(AvroError.encodeSymbolNotInSchema(symbol, symbols, typeName))
      }, {
        case (genericEnum: GenericEnumSymbol[_], _) =>
          val symbol = genericEnum.toString()

          if (symbols.contains(symbol))
            decode(symbol)
          else
            default.toRight(AvroError.decodeSymbolNotInSchema(symbol, symbols, typeName))
      }
    )
  }

<<<<<<< HEAD
=======
  @deprecated("Use Codec.enumeration - enum is a keyword in Scala 3", "1.3.0")
  final def `enum`[A](
    name: String,
    namespace: String,
    symbols: Seq[String],
    encode: A => String,
    decode: String => Either[AvroError, A],
    default: Option[A] = None,
    doc: Option[String] = None,
    aliases: Seq[String] = Seq.empty,
    props: Props = Props.empty
  ): Codec.Aux[GenericData.EnumSymbol, A] =
    enumeration(name, namespace, symbols, encode, decode, default, doc, aliases, props)

>>>>>>> 5da019c9
  /**
    * Returns a new fixed [[Codec]] for type `A`.
    *
    * When encoding, bytes are zero-padded to the specified size.
    * Zero-padding is applied at the end, and will remain in the
    * input to `decode`. Encoding checks to ensure the size is
    * not exceeded, while decoding ensures the exact size.
    *
    * @group Create
    */
  final def fixed[A](
    name: String,
    namespace: String,
    size: Int,
    encode: A => Array[Byte],
    decode: Array[Byte] => Either[AvroError, A],
    doc: Option[String] = None,
    aliases: Seq[String] = Seq.empty,
    props: Props = Props.empty
  ): Codec.Aux[GenericFixed, A] = {
    val typeName = if (namespace.isEmpty) name else s"$namespace.$name"
    val schema = AvroError.catchNonFatal {
      props.toChain.map { props =>
        val schema =
          SchemaFactory.fixed(name, namespace, aliases.toArray, doc.orNull, size)

        props.foldLeft(()) {
          case ((), (name, value)) =>
            schema.addProp(name, value)
        }

        schema
      }
    }
    Codec
      .instanceForTypes(
        "GenericFixed",
        typeName,
        schema,
        a => {
          val bytes = encode(a)
          if (bytes.length <= size) {
            val buffer = ByteBuffer.allocate(size).put(bytes)
            schema.map(new GenericData.Fixed(_, buffer.array()))
          } else {
            Left(AvroError.encodeExceedsFixedSize(bytes.length, size, typeName))
          }
        }, {
          case (fixed: GenericFixed, schema) =>
            val bytes = fixed.bytes()
            if (bytes.length == schema.getFixedSize()) {
              decode(bytes)
            } else {
              Left {
                AvroError.decodeNotEqualFixedSize(
                  bytes.length,
                  schema.getFixedSize(),
                  typeName
                )
              }
            }
        }
      )
  }

  /**
    * @group General
    */
  implicit final val float: Codec.Aux[java.lang.Float, Float] =
    Codec.instance(
      Right(SchemaBuilder.builder().floatType()),
      java.lang.Float.valueOf(_).asRight,
      (value, schema) => {
        schema.getType() match {
          case Schema.Type.FLOAT | Schema.Type.INT | Schema.Type.LONG =>
            value match {
              case float: java.lang.Float =>
                Right(float)
              case int: java.lang.Integer =>
                Right(int.toFloat)
              case long: java.lang.Long =>
                Right(long.toFloat)
              case other =>
                Left(AvroError.decodeUnexpectedType(other, "Float", "Float"))
            }

          case schemaType =>
            Left {
              AvroError
                .decodeUnexpectedSchemaType(
                  "Float",
                  schemaType,
                  Schema.Type.FLOAT
                )
            }
        }
      }
    )

  /**
    * Returns the result of decoding the specified
    * Avro binary to the specified type.
    *
    * @group Utilities
    */
  final def fromBinary[A](bytes: Array[Byte], writerSchema: Schema)(
    implicit codec: Codec[A]
  ): Either[AvroError, A] =
    AvroError.catchNonFatal {
      val bais = new ByteArrayInputStream(bytes)
      val decoder = DecoderFactory.get.binaryDecoder(bais, null)
      val value = new GenericDatumReader[Any](writerSchema).read(null, decoder)
      codec.decode(value, writerSchema)
    }

  /**
    * Returns the result of decoding the specified
    * Avro JSON to the specified type.
    *
    * @group Utilities
    */
  final def fromJson[A](json: String, writerSchema: Schema)(
    implicit codec: Codec[A]
  ): Either[AvroError, A] =
    AvroError.catchNonFatal {
      val bais = new ByteArrayInputStream(json.getBytes(StandardCharsets.UTF_8))
      val decoder = DecoderFactory.get.jsonDecoder(writerSchema, bais)
      val value = new GenericDatumReader[Any](writerSchema).read(null, decoder)
      codec.decode(value, writerSchema)
    }

  /**
    * Returns a new [[Codec]] instance using the specified
    * `Schema`, and encode and decode functions.
    *
    * @group Create
    */
  final def instance[Repr0 <: AnyRef, A](
    schema: Either[AvroError, Schema],
    encode: A => Either[AvroError, Repr0],
    decode: (Any, Schema) => Either[AvroError, A]
  ): Codec.Aux[Repr0, A] = {
    val _schema = schema
    val _encode = encode
    val _decode = decode

    new Codec[A] {
      type Repr = Repr0

      override final val schema: Either[AvroError, Schema] =
        _schema

      override final def encode(a: A): Either[AvroError, Repr] =
        _encode(a)

      override final def decode(value: Any, schema: Schema): Either[AvroError, A] =
        _decode(value, schema)

      override final def toString: String =
        schema match {
          case Right(schema) => s"Codec(${schema.toString(true)})"
          case Left(error)   => error.toString()
        }
    }
  }

  private[vulcan] final def instanceForTypes[Repr <: AnyRef, A](
    expectedValueType: String,
    decodingTypeName: String,
    schema: Either[AvroError, Schema],
    encode: A => Either[AvroError, Repr],
    decode: PartialFunction[(Any, Schema), Either[AvroError, A]]
  ): Codec.Aux[Repr, A] = {
    instance(
      schema,
      encode,
      (value, writerSchema) =>
        schema.flatMap { readerSchema =>
          val schemaType = readerSchema.getType()
          if (writerSchema.getType() == schemaType)
            decode
              .lift((value, writerSchema))
              .getOrElse(
                Left(AvroError.decodeUnexpectedType(value, expectedValueType, decodingTypeName))
              )
          else
            Left {
              AvroError
                .decodeUnexpectedSchemaType(
                  decodingTypeName,
                  writerSchema.getType(),
                  schemaType
                )
            }
        }
    )
  }

  /**
    * @group JavaTime
    */
  implicit final val instant: Codec.Aux[java.lang.Long, Instant] =
    Codec.instanceForTypes(
      "Long",
      "Instant",
      Right(LogicalTypes.timestampMillis().addToSchema(SchemaBuilder.builder().longType())),
      instant => Right(java.lang.Long.valueOf(instant.toEpochMilli)), {
        case (long: java.lang.Long, schema) =>
          val logicalType = schema.getLogicalType()
          if (logicalType == LogicalTypes.timestampMillis()) {
            Right(Instant.ofEpochMilli(long))
          } else Left(AvroError.decodeUnexpectedLogicalType(logicalType, "Instant"))
      }
    )

  /**
    * @group General
    */
  implicit final val int: Codec.Aux[java.lang.Integer, Int] =
    Codec.instanceForTypes(
      "Int",
      "Int",
      Right(SchemaBuilder.builder().intType()),
      java.lang.Integer.valueOf(_).asRight, {
        case (integer: java.lang.Integer, _) =>
          Right(integer)
      }
    )

  /**
    * @group General
    */
  implicit final def left[A, B](implicit codec: Codec[A]): Codec.Aux[codec.Repr, Left[A, B]] =
    codec.imap(Left[A, B](_))(_.value)

  /**
    * @group Collection
    */
  implicit final def list[A](
    implicit codec: Codec[A]
  ): Codec.Aux[java.util.List[codec.Repr], List[A]] =
    Codec.instanceForTypes(
      "Collection",
      "List",
      codec.schema.map(Schema.createArray),
      _.traverse(codec.encode(_)).map(_.asJava), {
        case (collection: java.util.Collection[_], schema) =>
          collection.asScala.toList.traverse(codec.decode(_, schema.getElementType()))
      }
    )

  /**
    * @group JavaTime
    */
  implicit final val localDate: Codec.Aux[java.lang.Integer, LocalDate] =
    Codec.instanceForTypes(
      "Integer",
      "LocalDate",
      Right(LogicalTypes.date().addToSchema(SchemaBuilder.builder().intType())),
      localDate => Right(java.lang.Integer.valueOf(localDate.toEpochDay.toInt)), {
        case (int: java.lang.Integer, schema) =>
          val logicalType = schema.getLogicalType()
          if (logicalType == LogicalTypes.date()) {
            Right(LocalDate.ofEpochDay(int.toLong))
          } else Left(AvroError.decodeUnexpectedLogicalType(logicalType, "LocalDate"))
      }
    )

  /**
    * @group General
    */
  implicit final val long: Codec.Aux[java.lang.Long, Long] =
    Codec.instance(
      Right(SchemaBuilder.builder().longType()),
      java.lang.Long.valueOf(_).asRight,
      (value, schema) => {
        schema.getType() match {
          case Schema.Type.LONG | Schema.Type.INT =>
            value match {
              case long: java.lang.Long =>
                Right(long)
              case int: java.lang.Integer =>
                Right(int.toLong)
              case other =>
                Left(AvroError.decodeUnexpectedType(other, "Long", "Long"))
            }

          case schemaType =>
            Left {
              AvroError
                .decodeUnexpectedSchemaType(
                  "Long",
                  schemaType,
                  Schema.Type.LONG
                )
            }
        }
      }
    )

  /**
    * @group Collection
    */
  implicit final def map[A](
    implicit codec: Codec[A]
  ): Codec.Aux[java.util.Map[Utf8, codec.Repr], Map[String, A]] =
    Codec.instanceForTypes(
      "java.util.Map",
      "Map",
      codec.schema.map(Schema.createMap),
      _.toList
        .traverse {
          case (key, value) =>
            codec
              .encode(value)
              .tupleLeft(new Utf8(key))
        }
        .map(_.toMap.asJava), {
        case (map: java.util.Map[_, _], schema) =>
          map.asScala.toList
            .traverse {
              case (key: Utf8, value) =>
                codec.decode(value, schema.getValueType()).tupleLeft(key.toString)
              case (key, _) =>
                Left(AvroError.decodeUnexpectedMapKey(key))
            }
            .map(_.toMap)
      }
    )

  /**
    * @group General
    */
  implicit final val none: Codec.Aux[Null, None.type] =
    Codec.instanceForTypes(
      "null",
      "None",
      Right(SchemaBuilder.builder().nullType()),
      _ => Right(null),
      { case (value, _) if (value == null) => Right(None) }
    )

  /**
    * @group Cats
    */
  implicit final def nonEmptyChain[A](
    implicit codec: Codec[A]
  ): Codec.Aux[java.util.List[codec.Repr], NonEmptyChain[A]] =
    Codec
      .chain[A]
      .imapError(
        NonEmptyChain.fromChain(_).toRight(AvroError.decodeEmptyCollection("NonEmptyChain"))
      )(_.toChain)
      .withDecodingTypeName("NonEmptyChain")

  /**
    * @group Cats
    */
  implicit final def nonEmptyList[A](
    implicit codec: Codec[A]
  ): Codec.Aux[java.util.List[codec.Repr], NonEmptyList[A]] =
    Codec
      .list[A]
      .imapError(
        NonEmptyList.fromList(_).toRight(AvroError.decodeEmptyCollection("NonEmptyList"))
      )(_.toList)
      .withDecodingTypeName("NonEmptyList")

  /**
    * @group Cats
    */
  implicit final def nonEmptySet[A](
    implicit codec: Codec[A],
    ordering: Ordering[A]
  ): Codec.Aux[java.util.List[codec.Repr], NonEmptySet[A]] =
    Codec
      .list[A]
      .imapError(
        list =>
          NonEmptySet
            .fromSet(SortedSet(list: _*))
            .toRight(AvroError.decodeEmptyCollection("NonEmptySet"))
      )(_.toList)
      .withDecodingTypeName("NonEmptySet")

  /**
    * @group Cats
    */
  implicit final def nonEmptyVector[A](
    implicit codec: Codec[A]
  ): Codec.Aux[java.util.List[codec.Repr], NonEmptyVector[A]] =
    Codec
      .vector[A]
      .imapError(
        NonEmptyVector.fromVector(_).toRight(AvroError.decodeEmptyCollection("NonEmptyVector"))
      )(_.toVector)
      .withDecodingTypeName("NonEmptyVector")

  /**
    * @group General
    */
  implicit final def option[A](implicit codec: Codec[A]): Codec[Option[A]] =
    Codec.union(alt => alt[None.type] |+| alt[Some[A]])

  /**
    * Returns a new record [[Codec]] for type `A`.
    *
    * @group Create
    */
  final def record[A](
    name: String,
    namespace: String,
    doc: Option[String] = None,
    aliases: Seq[String] = Seq.empty,
    props: Props = Props.empty
  )(f: FieldBuilder[A] => FreeApplicative[Field[A, *], A]): Codec.Aux[GenericRecord, A] = {
    val typeName = if (namespace.isEmpty) name else s"$namespace.$name"
    val free = f(FieldBuilder.instance)
    val schema = AvroError.catchNonFatal {
      val fields =
        free.analyze {
          new (Field[A, *] ~> λ[a => Either[AvroError, Chain[Schema.Field]]]) {
            def apply[B](field: Field[A, B]) =
              field.codec.schema.flatMap { schema =>
                field.props.toChain
                  .flatMap { props =>
                    field.default
                      .traverse(field.codec.encode(_))
                      .map { default =>
                        Chain.one {
                          val schemaField =
                            new Schema.Field(
                              field.name,
                              schema,
                              field.doc.orNull,
                              adaptForSchema {
                                default.map {
                                  case null  => Schema.Field.NULL_DEFAULT_VALUE
                                  case other => other
                                }.orNull
                              },
                              field.order.getOrElse(Schema.Field.Order.ASCENDING)
                            )

                          field.aliases.foreach(schemaField.addAlias)

                          props.foldLeft(()) {
                            case ((), (name, value)) =>
                              schemaField.addProp(name, value)
                          }

                          schemaField
                        }
                      }
                  }
              }
          }
        }

      fields.flatMap { fields =>
        props.toChain.map { props =>
          val record =
            Schema.createRecord(
              name,
              doc.orNull,
              namespace,
              false,
              fields.toList.asJava
            )

          aliases.foreach(record.addAlias)

          props.foldLeft(()) {
            case ((), (name, value)) =>
              record.addProp(name, value)
          }

          record
        }
      }
    }
    Codec.instanceForTypes(
      "IndexedRecord",
      typeName,
      schema,
      a =>
        schema.flatMap { schema =>
          val fields =
            free.analyze {
              new (Field[A, *] ~> λ[a => Either[AvroError, Chain[(String, Any)]]]) {
                def apply[B](field: Field[A, B]) =
                  field.codec.encode(field.access(a)).map(result => Chain.one((field.name, result)))
              }
            }

          fields.map { values =>
            val record = new GenericData.Record(schema)
            values.foldLeft(()) {
              case ((), (name, value)) => record.put(name, value)
            }
            record
          }
        }, {
        case (record: IndexedRecord, _) =>
          val recordSchema = record.getSchema()
          val recordFields = recordSchema.getFields()

          free.foldMap {
            new (Field[A, *] ~> Either[AvroError, *]) {
              def apply[B](field: Field[A, B]) = {
                val schemaField = recordSchema.getField(field.name)
                if (schemaField != null) {
                  val value = record.get(recordFields.indexOf(schemaField))
                  field.codec.decode(value, schemaField.schema())
                } else {
                  field.default.toRight {
                    AvroError.decodeMissingRecordField(field.name, typeName)
                  }
                }
              }
            }
          }
      }
    )
  }

  /**
    * @group General
    */
  implicit final def right[A, B](implicit codec: Codec[B]): Codec.Aux[codec.Repr, Right[A, B]] =
    codec.imap(Right[A, B](_))(_.value)

  /**
    * @group Collection
    */
  implicit final def seq[A](
    implicit codec: Codec[A]
  ): Codec.Aux[java.util.List[codec.Repr], Seq[A]] =
    Codec
      .list[A]
      .imap[Seq[A]](_.toSeq)(_.toList)
      .withDecodingTypeName("Seq")

  /**
    * @group Collection
    */
  implicit final def set[A](
    implicit codec: Codec[A]
  ): Codec.Aux[java.util.List[codec.Repr], Set[A]] =
    Codec
      .list[A]
      .imap(_.toSet)(_.toList)
      .withDecodingTypeName("Set")

  /**
    * @group General
    */
  implicit final val short: Codec.Aux[java.lang.Integer, Short] = {
    val min: Int = Short.MinValue.toInt
    val max: Int = Short.MaxValue.toInt
    Codec.int
      .imapError { integer =>
        if (min <= integer && integer <= max)
          Right(integer.toShort)
        else Left(AvroError.unexpectedShort(integer))
      }(_.toInt)
      .withDecodingTypeName("Short")
  }

  /**
    * @group General
    */
  implicit final def some[A](implicit codec: Codec[A]): Codec.Aux[codec.Repr, Some[A]] =
    codec.imap(Some(_))(_.value)

  /**
    * @group General
    */
  implicit final val string: Codec.Aux[Utf8, String] =
    Codec.instance(
      Right(SchemaBuilder.builder().stringType()),
      new Utf8(_).asRight,
      (value, schema) => {
        schema.getType() match {
          case Schema.Type.STRING | Schema.Type.BYTES =>
            value match {
              case string: String =>
                Right(string)
              case utf8: Utf8 =>
                Right(utf8.toString())
              case bytes: ByteBuffer =>
                AvroError.catchNonFatal(Right(StandardCharsets.UTF_8.decode(bytes).toString))
              case other =>
                Left {
                  AvroError
                    .decodeUnexpectedTypes(other, NonEmptyList.of("String", "Utf8"), "String")
                }
            }

          case schemaType =>
            Left {
              AvroError
                .decodeUnexpectedSchemaType(
                  "String",
                  schemaType,
                  Schema.Type.STRING
                )
            }
        }
      }
    )

  /**
    * Returns the result of encoding the specified
    * value to Avro binary.
    *
    * @group Utilities
    */
  final def toBinary[A](a: A)(implicit codec: Codec[A]): Either[AvroError, Array[Byte]] =
    codec.schema.flatMap { schema =>
      codec.encode(a).flatMap { encoded =>
        AvroError.catchNonFatal {
          val baos = new ByteArrayOutputStream
          val encoder = EncoderFactory.get.binaryEncoder(baos, null)
          new GenericDatumWriter[Any](schema).write(encoded, encoder)
          encoder.flush()
          Right(baos.toByteArray)
        }
      }
    }

  /**
    * Returns the result of encoding the specified
    * value to Avro JSON.
    *
    * @group Utilities
    */
  final def toJson[A](a: A)(implicit codec: Codec[A]): Either[AvroError, String] =
    codec.schema.flatMap { schema =>
      codec.encode(a).flatMap { encoded =>
        AvroError.catchNonFatal {
          val baos = new ByteArrayOutputStream
          val encoder = EncoderFactory.get.jsonEncoder(schema, baos)
          new GenericDatumWriter[Any](schema).write(encoded, encoder)
          encoder.flush()
          Right(new String(baos.toByteArray, StandardCharsets.UTF_8))
        }
      }
    }

  /**
    * Returns a new union [[Codec]] for type `A`.
    *
    * @group Create
    */
  final def union[A](f: AltBuilder[A] => Chain[Alt[A]]): Codec.Aux[AnyRef, A] = {
    val alts = f(AltBuilder.instance)
    val schema = AvroError.catchNonFatal {
      alts.toList
        .traverse(_.codec.schema)
        .map(schemas => Schema.createUnion(schemas.asJava))
    }

    Codec.instance[AnyRef, A](
      schema,
      a =>
        alts
          .foldMapK { alt =>
            alt.prism.getOption(a).map(alt.codec.encode(_))
          }
          .getOrElse {
            Left(AvroError.encodeExhaustedAlternatives(a, None))
          },
      (value, schema) => {
        val schemaTypes =
          schema.getType() match {
            case Schema.Type.UNION => schema.getTypes.asScala
            case _                 => Seq(schema)
          }

        value match {
          case container: GenericContainer =>
            val altName =
              container.getSchema.getName

            val altUnionSchema =
              schemaTypes
                .find(_.getName == altName)
                .toRight(AvroError.decodeMissingUnionSchema(altName, None))

            def altMatching =
              alts
                .find(_.codec.schema.exists(_.getName == altName))
                .toRight(AvroError.decodeMissingUnionAlternative(altName, None))

            altUnionSchema.flatMap { altSchema =>
              altMatching.flatMap { alt =>
                alt.codec
                  .decode(container, altSchema)
                  .map(alt.prism.reverseGet)
              }
            }

          case other =>
            alts
              .collectFirstSome { alt =>
                alt.codec.schema
                  .traverse { altSchema =>
                    val altName = altSchema.getName
                    schemaTypes
                      .find(_.getName == altName)
                      .flatMap { schema =>
                        alt.codec
                          .decode(other, schema)
                          .map(alt.prism.reverseGet)
                          .toOption
                      }
                  }
              }
              .getOrElse {
                Left(AvroError.decodeExhaustedAlternatives(other, None))
              }
        }
      }
    )
  }

  /**
    * @group General
    */
  implicit final val unit: Codec.Aux[Null, Unit] =
    Codec.instanceForTypes(
      "null",
      "Unit",
      Right(SchemaBuilder.builder().nullType()),
      _ => Right(null),
      { case (value, _) if (value == null) => Right(()) }
    )

  /**
    * @group JavaUtil
    */
  implicit final val uuid: Codec.Aux[Utf8, UUID] =
    Codec.instanceForTypes(
      "Utf8",
      "UUID",
      Right(LogicalTypes.uuid().addToSchema(SchemaBuilder.builder().stringType())),
      uuid => Right(new Utf8(uuid.toString())), {
        case (utf8: Utf8, schema) =>
          val logicalType = schema.getLogicalType()
          if (logicalType == LogicalTypes.uuid()) {
            AvroError.catchNonFatal {
              Right(UUID.fromString(utf8.toString()))
            }
          } else Left(AvroError.decodeUnexpectedLogicalType(logicalType, "UUID"))
      }
    )

  /**
    * @group Collection
    */
  implicit final def vector[A](
    implicit codec: Codec[A]
  ): Codec.Aux[java.util.List[codec.Repr], Vector[A]] =
    Codec.instanceForTypes(
      "Collection",
      "Vector",
      codec.schema.map(Schema.createArray),
      _.traverse(codec.encode(_)).map(_.asJava), {
        case (collection: java.util.Collection[_], schema) =>
          collection.asScala.toVector.traverse(codec.decode(_, schema.getElementType()))
      }
    )

  /**
    * @group Cats
    */
  implicit final val codecInvariant: Invariant[Codec] =
    new Invariant[Codec] {
      override final def imap[A, B](codec: Codec[A])(f: A => B)(g: B => A): Codec[B] =
        codec.imap(f)(g)
    }

  /**
    * @group Cats
    */
  implicit final def codecShow[A]: Show[Codec[A]] =
    Show.fromToString

  /**
    * @group Cats
    */
  implicit final def codecAuxShow[Repr <: AnyRef, A]: Show[Codec.Aux[Repr, A]] =
    Show.fromToString

  /**
    * @group Create
    */
  sealed abstract class Alt[A] {
    type B

    def codec: Codec[B]

    def prism: Prism[A, B]
  }

  private[vulcan] object Alt {
    final def apply[A, B](
      codec: Codec[B],
      prism: Prism[A, B]
    ): Alt[A] = {
      type B0 = B
      val _codec = codec
      val _prism = prism

      new Alt[A] {
        override final type B = B0
        override final val codec: Codec[B] = _codec
        override final val prism: Prism[A, B] = _prism
      }
    }
  }

  /**
    * @group Create
    */
  sealed abstract class AltBuilder[A] {
    def apply[B](
      implicit codec: Codec[B],
      prism: Prism[A, B]
    ): Chain[Alt[A]]
  }

  private[vulcan] object AltBuilder {
    private[this] final val Instance: AltBuilder[Any] =
      new AltBuilder[Any] {
        override final def apply[B](
          implicit codec: Codec[B],
          prism: Prism[Any, B]
        ): Chain[Alt[Any]] =
          Chain.one(Alt(codec, prism))

        override final def toString: String =
          "AltBuilder"
      }

    final def instance[A]: AltBuilder[A] =
      Instance.asInstanceOf[AltBuilder[A]]
  }

  /**
    * @group Create
    */
  sealed abstract class Field[A, B] {
    def name: String

    def access: A => B

    def codec: Codec[B]

    def doc: Option[String]

    def default: Option[B]

    def order: Option[Schema.Field.Order]

    def aliases: Seq[String]

    def props: Props
  }

  private[vulcan] object Field {
    final def apply[A, B](
      name: String,
      access: A => B,
      codec: Codec[B],
      doc: Option[String],
      default: Option[B],
      order: Option[Schema.Field.Order],
      aliases: Seq[String],
      props: Props
    ): Field[A, B] = {
      val _name = name
      val _access = access
      val _codec = codec
      val _doc = doc
      val _default = default
      val _order = order
      val _aliases = aliases
      val _props = props

      new Field[A, B] {
        override final val name: String = _name
        override final val access: A => B = _access
        override final val codec: Codec[B] = _codec
        override final val doc: Option[String] = _doc
        override final val default: Option[B] = _default
        override final val order: Option[Schema.Field.Order] = _order
        override final val aliases: Seq[String] = _aliases
        override final val props: Props = _props
      }
    }
  }

  /**
    * @group Create
    */
  sealed abstract class FieldBuilder[A] {
    def apply[B](
      name: String,
      access: A => B,
      doc: Option[String] = None,
      default: Option[B] = None,
      order: Option[Schema.Field.Order] = None,
      aliases: Seq[String] = Seq.empty,
      props: Props = Props.empty
    )(implicit codec: Codec[B]): FreeApplicative[Field[A, *], B]
  }

  private[vulcan] object FieldBuilder {
    private[this] final val Instance: FieldBuilder[Any] =
      new FieldBuilder[Any] {
        override final def apply[B](
          name: String,
          access: Any => B,
          doc: Option[String],
          default: Option[B],
          order: Option[Schema.Field.Order],
          aliases: Seq[String],
          props: Props
        )(implicit codec: Codec[B]): FreeApplicative[Field[Any, *], B] =
          FreeApplicative.lift {
            Field(
              name = name,
              access = access,
              codec = codec,
              doc = doc,
              default = default,
              order = order,
              aliases = aliases,
              props = props
            )
          }

        override final def toString: String =
          "FieldBuilder"
      }

    final def instance[A]: FieldBuilder[A] =
      Instance.asInstanceOf[FieldBuilder[A]]
  }
}<|MERGE_RESOLUTION|>--- conflicted
+++ resolved
@@ -419,23 +419,6 @@
     )
   }
 
-<<<<<<< HEAD
-=======
-  @deprecated("Use Codec.enumeration - enum is a keyword in Scala 3", "1.3.0")
-  final def `enum`[A](
-    name: String,
-    namespace: String,
-    symbols: Seq[String],
-    encode: A => String,
-    decode: String => Either[AvroError, A],
-    default: Option[A] = None,
-    doc: Option[String] = None,
-    aliases: Seq[String] = Seq.empty,
-    props: Props = Props.empty
-  ): Codec.Aux[GenericData.EnumSymbol, A] =
-    enumeration(name, namespace, symbols, encode, decode, default, doc, aliases, props)
-
->>>>>>> 5da019c9
   /**
     * Returns a new fixed [[Codec]] for type `A`.
     *
