package vulcan

import cats.data._
import cats.implicits._
import java.nio.ByteBuffer
import java.nio.charset.StandardCharsets
import java.time.{Instant, LocalDate}
import java.util.UUID

import org.apache.avro.{Conversions, LogicalTypes, Schema, SchemaBuilder}
import org.apache.avro.generic.GenericData
import org.apache.avro.util.Utf8
import org.scalacheck.Gen
import org.scalatest.Assertion
import vulcan.examples._
import vulcan.internal.converters.collection._

import scala.util.{Failure, Success, Try}

final class CodecSpec extends BaseSpec with CodecSpecHelpers {
  describe("Codec") {
    describe("boolean") {
      describe("schema") {
        it("should be encoded as boolean") {
          assertSchemaIs[Boolean] {
            """"boolean""""
          }
        }
      }

      describe("encode") {
        it("should encode as boolean") {
          val value = true
          assertEncodeIs[Boolean](
            value,
            Right(java.lang.Boolean.valueOf(value))
          )
        }
      }

      describe("decode") {
        it("should error if schema is not boolean") {
          assertDecodeError[Boolean](
            unsafeEncode(false),
<<<<<<< HEAD
            schema[Long],
            "Got unexpected schema type LONG while decoding Boolean, expected schema type BOOLEAN"
=======
            unsafeSchema[Long],
            "Error decoding Boolean: Got unexpected schema type LONG, expected schema type BOOLEAN"
>>>>>>> 52cc0e72
          )
        }

        it("should error if value is not boolean") {
          assertDecodeError[Boolean](
            unsafeEncode(10L),
<<<<<<< HEAD
            schema[Boolean],
            "Got unexpected type java.lang.Long while decoding Boolean, expected type Boolean"
=======
            unsafeSchema[Boolean],
            "Error decoding Boolean: Got unexpected type java.lang.Long, expected type Boolean"
>>>>>>> 52cc0e72
          )
        }

        it("should error if value is null") {
          assertDecodeError[Boolean](
            null,
<<<<<<< HEAD
            schema[Boolean],
            "Got unexpected type null while decoding Boolean, expected type Boolean"
=======
            unsafeSchema[Boolean],
            "Error decoding Boolean: Got unexpected type null, expected type Boolean"
>>>>>>> 52cc0e72
          )
        }

        it("should decode as Boolean") {
          val value = false
          assertDecodeIs[Boolean](
            unsafeEncode(value),
            Right(value)
          )
        }
      }
    }

    describe("byte") {
      describe("schema") {
        it("should be encoded as int") {
          assertSchemaIs[Byte] {
            """"int""""
          }
        }
      }

      describe("encode") {
        it("should encode as int") {
          val value = 1.toByte
          assertEncodeIs[Byte](
            value,
            Right(java.lang.Integer.valueOf(1))
          )
        }
      }

      describe("decode") {
        it("should error if schema is not int") {
          assertDecodeError[Byte](
            unsafeEncode(1.toByte),
<<<<<<< HEAD
            schema[String],
            "Got unexpected schema type STRING while decoding Byte, expected schema type INT"
=======
            unsafeSchema[String],
            "Error decoding Byte: Error decoding Int: Got unexpected schema type STRING, expected schema type INT"
>>>>>>> 52cc0e72
          )
        }

        it("should error if value is not int") {
          assertDecodeError[Byte](
            unsafeEncode("value"),
<<<<<<< HEAD
            schema[Byte],
            "Got unexpected type org.apache.avro.util.Utf8 while decoding Byte, expected type Int"
=======
            unsafeSchema[Byte],
            "Error decoding Byte: Error decoding Int: Got unexpected type org.apache.avro.util.Utf8, expected type Int"
>>>>>>> 52cc0e72
          )
        }

        it("should error if int value is not byte") {
          val gen =
            Gen.oneOf(
              Gen.chooseNum(Int.MinValue, Byte.MinValue.toInt - 1),
              Gen.chooseNum(Byte.MaxValue.toInt + 1, Int.MaxValue)
            )

          forAll(gen) { nonByte =>
            assertDecodeError[Byte](
              unsafeEncode(nonByte),
<<<<<<< HEAD
              schema[Byte],
              s"Got unexpected Byte value $nonByte, expected value in range -128 to 127"
=======
              unsafeSchema[Byte],
              s"Error decoding Byte: Got unexpected Int value $nonByte, expected value in range -128 to 127"
>>>>>>> 52cc0e72
            )
          }
        }

        it("should decode as byte") {
          forAll { (byte: Byte) =>
            assertDecodeIs[Byte](
              unsafeEncode(byte),
              Right(byte)
            )
          }
        }
      }
    }

    describe("bytes") {
      describe("schema") {
        it("should be encoded as bytes") {
          assertSchemaIs[Array[Byte]] {
            """"bytes""""
          }
        }
      }

      describe("encode") {
        it("should encode as bytes") {
          assertEncodeIs[Array[Byte]](
            Array(1),
            Right(ByteBuffer.wrap(Array(1)))
          )
        }
      }

      describe("decode") {
        it("should error on schema other than bytes or string") {
          assertDecodeError[Array[Byte]](
            unsafeEncode[Array[Byte]](Array(1)),
<<<<<<< HEAD
            schema[Int],
            "Got unexpected schema type INT while decoding Array[Byte], expected schema type BYTES"
=======
            unsafeSchema[Int],
            "Error decoding Array[Byte]: Got unexpected schema type INT, expected schema type BYTES"
>>>>>>> 52cc0e72
          )
        }

        it("should error if value is not ByteBuffer") {
          assertDecodeError[Array[Byte]](
            10,
<<<<<<< HEAD
            schema[Array[Byte]],
            "Got unexpected type java.lang.Integer while decoding Array[Byte], expected type ByteBuffer"
=======
            unsafeSchema[Array[Byte]],
            "Error decoding Array[Byte]: Got unexpected type java.lang.Integer, expected type ByteBuffer"
>>>>>>> 52cc0e72
          )
        }

        it("should decode string as bytes") {
          assertDecodeIs[Array[Byte]](
            unsafeEncode("foo"),
            Right("foo".getBytes(StandardCharsets.UTF_8))
          )
        }

        it("should decode bytes as bytes") {
          assertDecodeIs[Array[Byte]](
            unsafeEncode[Array[Byte]](Array(1)),
            Right(Array[Byte](1))
          )
        }
      }
    }

    describe("chain") {
      describe("schema") {
        it("should be encoded as array") {
          assertSchemaIs[Chain[String]] {
            """{"type":"array","items":"string"}"""
          }
        }
      }

      describe("encode") {
        it("should encode as java list using encoder for underlying type") {
          assertEncodeIs[Chain[Int]](
            Chain(1, 2, 3),
            Right(List(unsafeEncode(1), unsafeEncode(2), unsafeEncode(3)).asJava)
          )
        }
      }

      describe("decode") {
        it("should error if schema is not array") {
          assertDecodeError[Chain[Int]](
            unsafeEncode(Chain(1, 2, 3)),
<<<<<<< HEAD
            schema[Int],
            "Got unexpected schema type INT while decoding Chain, expected schema type ARRAY"
=======
            unsafeSchema[Int],
            "Error decoding Chain: Got unexpected schema type INT, expected schema type ARRAY"
>>>>>>> 52cc0e72
          )
        }

        it("should error if value is not collection") {
          assertDecodeError[Chain[Int]](
            unsafeEncode(10),
<<<<<<< HEAD
            schema[Chain[Int]],
            "Got unexpected type java.lang.Integer while decoding Chain, expected type Collection"
=======
            unsafeSchema[Chain[Int]],
            "Error decoding Chain: Got unexpected type java.lang.Integer, expected type Collection"
>>>>>>> 52cc0e72
          )
        }

        it("should decode as Chain") {
          val value = Chain(1, 2, 3)
          assertDecodeIs[Chain[Int]](
            unsafeEncode(value),
            Right(value)
          )
        }
      }
    }

    describe("char") {
      describe("schema") {
        it("should be encoded as string") {
          assertSchemaIs[Char] {
            """"string""""
          }
        }
      }

      describe("encode") {
        it("should encode as utf8") {
          val value = 'a'
          assertEncodeIs[Char](
            value,
            Right(new Utf8("a"))
          )
        }
      }

      describe("decode") {
        it("should error if schema is not string") {
          assertDecodeError[Char](
            unsafeEncode('a'),
<<<<<<< HEAD
            schema[Int],
            "Got unexpected schema type INT while decoding Char, expected schema type STRING"
=======
            unsafeSchema[Int],
            "Error decoding Char: Got unexpected schema type INT, expected schema type STRING"
>>>>>>> 52cc0e72
          )
        }

        it("should error if value is not utf8") {
          assertDecodeError[Char](
            unsafeEncode(10),
<<<<<<< HEAD
            schema[String],
            "Got unexpected type java.lang.Integer while decoding Char, expected type Utf8"
=======
            unsafeSchema[String],
            "Error decoding Char: Got unexpected type java.lang.Integer, expected type Utf8"
>>>>>>> 52cc0e72
          )
        }

        it("should error if utf8 value is empty") {
          assertDecodeError[Char](
            unsafeEncode(""),
<<<<<<< HEAD
            schema[String],
            "Got unexpected String with length 0 while decoding Char, expected length 1"
=======
            unsafeSchema[String],
            "Error decoding Char: Got unexpected String with length 0, expected length 1"
>>>>>>> 52cc0e72
          )
        }

        it("should error if utf8 value has more than 1 char") {
          assertDecodeError[Char](
            unsafeEncode("ab"),
<<<<<<< HEAD
            schema[String],
            "Got unexpected String with length 2 while decoding Char, expected length 1"
=======
            unsafeSchema[String],
            "Error decoding Char: Got unexpected String with length 2, expected length 1"
>>>>>>> 52cc0e72
          )
        }
      }
    }

    describe("decimal") {
      describe("schema") {
        it("should be encoded as bytes with logical type decimal") {
          implicit val codec: Codec[BigDecimal] =
            Codec.decimal(precision = 10, scale = 5)

          assertSchemaIs[BigDecimal] {
            """{"type":"bytes","logicalType":"decimal","precision":10,"scale":5}"""
          }
        }

        it("should capture errors on invalid precision and scale") {
          implicit def avroCodec: Codec[BigDecimal] =
            Codec.decimal(precision = -1, scale = -1)

          assertSchemaError[BigDecimal](avroCodec) {
            """java.lang.IllegalArgumentException: Invalid decimal precision: -1 (must be positive)"""
          }
        }
      }

      describe("encode") {
        implicit val codec: Codec[BigDecimal] =
          Codec.decimal(precision = 10, scale = 5)

        it("should error if scale is different in schema") {
          assertEncodeError[BigDecimal](
            BigDecimal("123"),
            "Error encoding BigDecimal: Unable to encode decimal with scale 0 as scale 5"
          )
        }

        it("should error if precision exceeds schema precision") {
          assertEncodeError[BigDecimal](
            BigDecimal("123456.45678"),
            "Error encoding BigDecimal: Unable to encode decimal with precision 11 exceeding schema precision 10"
          )
        }

        it("should encode as bytes") {
          implicit val codec: Codec[BigDecimal] =
            Codec.decimal(precision = 10, scale = 5)

          val value = BigDecimal("123.45678")
          assertEncodeIs[BigDecimal](
            value,
            Right {
              new Conversions.DecimalConversion().toBytes(
                value.underlying(),
                schema[BigDecimal],
                schema[BigDecimal].getLogicalType
              )
            }
          )
        }
      }

      describe("decode") {
        implicit val codec: Codec[BigDecimal] =
          Codec.decimal(precision = 10, scale = 5)

        it("should error if schema is not bytes") {
          assertDecodeError[BigDecimal](
            unsafeEncode(BigDecimal("123.45678")),
<<<<<<< HEAD
            schema[String],
            "Got unexpected schema type STRING while decoding BigDecimal, expected schema type BYTES"
=======
            unsafeSchema[String],
            "Error decoding BigDecimal: Got unexpected schema type STRING, expected schema type BYTES"
>>>>>>> 52cc0e72
          )
        }

        it("should error if value is not byte buffer") {
          assertDecodeError[BigDecimal](
            unsafeEncode(10),
<<<<<<< HEAD
            schema[BigDecimal],
            "Got unexpected type java.lang.Integer while decoding BigDecimal, expected type ByteBuffer"
=======
            unsafeSchema[BigDecimal],
            "Error decoding BigDecimal: Got unexpected type java.lang.Integer, expected type ByteBuffer"
>>>>>>> 52cc0e72
          )
        }

        it("should error if logical type is missing") {
          assertDecodeError[BigDecimal](
            unsafeEncode(BigDecimal("123.45678")),
            SchemaBuilder.builder().bytesType(),
            "Error decoding BigDecimal: Got unexpected missing logical type"
          )
        }

        it("should error if logical type is not decimal") {
          assertDecodeError[BigDecimal](
            unsafeEncode(BigDecimal("123.45678")), {
              val bytes = SchemaBuilder.builder().bytesType()
              LogicalTypes.uuid().addToSchema(bytes)
            },
            "Error decoding BigDecimal: Got unexpected logical type uuid"
          )
        }

        it("should error if precision exceeds schema precision") {
          assertDecodeError[BigDecimal](
            unsafeEncode(BigDecimal("123.45678")), {
              val bytes = SchemaBuilder.builder().bytesType()
              LogicalTypes.decimal(6, 5).addToSchema(bytes)
            },
            "Error decoding BigDecimal: Unable to decode decimal with precision 8 exceeding schema precision 6"
          )
        }

        it("should decode bytes") {
          implicit val codec: Codec[BigDecimal] =
            Codec.decimal(precision = 10, scale = 5)

          val value = BigDecimal("123.45678")
          assertDecodeIs[BigDecimal](
            unsafeEncode(value),
            Right(value)
          )
        }
      }
    }

    describe("decode") {
      it("should decode using codec for type") {
        forAll { (n: Int) =>
          assert(Codec.decode[Int](n).value == n)
        }
      }
    }

    describe("double") {
      describe("schema") {
        it("should be encoded as double") {
          assertSchemaIs[Double] {
            """"double""""
          }
        }
      }

      describe("encode") {
        it("should encode as double") {
          val value = 123d
          assertEncodeIs[Double](
            value,
            Right(java.lang.Double.valueOf(value))
          )
        }
      }

      describe("decode") {
        it("should error if schema is not double or promotable to double") {
          assertDecodeError[Double](
            unsafeEncode(123d),
<<<<<<< HEAD
            schema[String],
            "Got unexpected schema type STRING while decoding Double, expected schema type DOUBLE"
=======
            unsafeSchema[String],
            "Error decoding Double: Got unexpected schema type STRING, expected schema type DOUBLE"
>>>>>>> 52cc0e72
          )
        }

        it("should error if value is not double or promotable to double") {
          assertDecodeError[Double](
            unsafeEncode("foo"),
<<<<<<< HEAD
            schema[Double],
            "Got unexpected type org.apache.avro.util.Utf8 while decoding Double, expected type Double"
=======
            unsafeSchema[Double],
            "Error decoding Double: Got unexpected type org.apache.avro.util.Utf8, expected types Double, Float, Integer, Long"
>>>>>>> 52cc0e72
          )
        }

        it("should decode Float as Double") {
          assertDecodeIs[Double](
            unsafeEncode(123f),
            Right(123d),
            Some(schema[Float])
          )
        }

        it("should decode Int as Double") {
          assertDecodeIs[Double](
            unsafeEncode(123),
            Right(123d),
            Some(schema[Int])
          )
        }

        it("should decode Long as Double") {
          assertDecodeIs[Double](
            unsafeEncode(123L),
            Right(123d),
            Some(schema[Long])
          )
        }

        it("should decode Double as Double") {
          val value = 123d
          assertDecodeIs[Double](
            unsafeEncode(value),
            Right(value)
          )
        }
      }
    }

    describe("either") {
      describe("schema") {
        it("should be encoded as union") {
          assertSchemaIs[Either[Int, Double]] {
            """["int","double"]"""
          }
        }
      }

      describe("encode") {
        it("should encode left using left schema") {
          assertEncodeIs[Either[Int, Double]](
            Left(1),
            Right(1)
          )
        }

        it("should encode right using right schema") {
          assertEncodeIs[Either[Int, Double]](
            Right(1d),
            Right(1d)
          )
        }
      }

      describe("decode") {
        it("should error if schema type not in union") {
          assertDecodeError[Either[Int, Double]](
            unsafeEncode[Either[Int, Double]](Right(1d)),
<<<<<<< HEAD
            schema[String],
            "Exhausted alternatives for type java.lang.Double"
=======
            unsafeSchema[String],
            "Error decoding Either: Error decoding union: Exhausted alternatives for type java.lang.Double"
>>>>>>> 52cc0e72
          )
        }

        it("should decode left value as left") {
          assertDecodeIs[Either[Int, Double]](
            unsafeEncode[Either[Int, Double]](Left(1)),
            Right(Left(1))
          )
        }

        it("should decode right value as right") {
          assertDecodeIs[Either[Int, Double]](
            unsafeEncode[Either[Int, Double]](Right(1d)),
            Right(Right(1d))
          )
        }
      }
    }

    describe("encode") {
      it("should encode using codec for type") {
        forAll { (n: Int) =>
          assert(Codec.encode(n).value == n)
        }
      }
    }

    describe("enum") {
      describe("schema") {
        it("should have expected schema") {
          assertSchemaIs[SealedTraitEnum] {
            """{"type":"enum","name":"SealedTraitEnum","namespace":"vulcan.examples","doc":"documentation","symbols":["first","second"],"default":"first","custom1":10,"custom2":"value2","aliases":["first","second"]}"""
          }
        }

        it("should capture errors on invalid schema") {
          assertSchemaError(`-SealedTraitEnumInvalidName`.codec) {
            """org.apache.avro.SchemaParseException: Illegal initial character: -SealedTraitEnumInvalidName"""
          }
        }
      }

      describe("encode") {
        it("should error if returned string is not a schema symbol") {
          implicit val codec: Codec[SealedTraitEnum] =
            Codec.enumeration(
              name = "SealedTraitEnum",
              namespace = "vulcan.examples",
              symbols = List("symbol"),
              encode = _ => "not-symbol",
              decode = _ => Left(AvroError("error"))
            )

          assertEncodeError[SealedTraitEnum](
            FirstInSealedTraitEnum,
            "Error encoding vulcan.examples.SealedTraitEnum: Symbol not-symbol is not part of schema symbols [symbol]"
          )
        }

        it("should encode a valid symbol") {
          assertEncodeIs[SealedTraitEnum](
            FirstInSealedTraitEnum,
            Right(new GenericData.EnumSymbol(schema[SealedTraitEnum], "first"))
          )
        }
      }

      describe("decode") {
        it("should error if schema type is not enum") {
          assertDecodeError[SealedTraitEnum](
            unsafeEncode[SealedTraitEnum](FirstInSealedTraitEnum),
<<<<<<< HEAD
            schema[String],
            "Got unexpected schema type STRING while decoding vulcan.examples.SealedTraitEnum, expected schema type ENUM"
=======
            unsafeSchema[String],
            "Error decoding vulcan.examples.SealedTraitEnum: Got unexpected schema type STRING, expected schema type ENUM"
>>>>>>> 52cc0e72
          )
        }

        it("should error if value is not GenericEnumSymbol") {
          assertDecodeError[SealedTraitEnum](
            unsafeEncode(10),
<<<<<<< HEAD
            schema[SealedTraitEnum],
            "Got unexpected type java.lang.Integer while decoding vulcan.examples.SealedTraitEnum, expected type GenericEnumSymbol"
=======
            unsafeSchema[SealedTraitEnum],
            "Error decoding vulcan.examples.SealedTraitEnum: Got unexpected type java.lang.Integer, expected type GenericEnumSymbol"
>>>>>>> 52cc0e72
          )
        }

        it("should return default value if encoded value is not a schema symbol") {
          assertDecodeIs[SealedTraitEnum](
            new GenericData.EnumSymbol(
              SchemaBuilder
                .enumeration("vulcan.examples.SealedTraitEnum")
                .symbols("symbol"),
              "symbol"
            ),
            Right(FirstInSealedTraitEnum),
            Some(schema[SealedTraitEnum])
          )
        }

        it("should error if encoded value is not a schema symbol and there is no default value") {
          assertDecodeError[SealedTraitEnumNoDefault](
            new GenericData.EnumSymbol(
              SchemaBuilder
                .enumeration("vulcan.examples.SealedTraitEnumNoDefault")
                .symbols("symbol"),
              "symbol"
            ),
<<<<<<< HEAD
            schema[SealedTraitEnum],
            "symbol is not part of schema symbols [first, second] for type vulcan.examples.SealedTraitEnumNoDefault"
=======
            unsafeSchema[SealedTraitEnum],
            "Error decoding vulcan.examples.SealedTraitEnumNoDefault: symbol is not one of schema symbols [first, second]"
>>>>>>> 52cc0e72
          )
        }

        it("should decode a valid symbol") {
          assertDecodeIs[SealedTraitEnum](
            unsafeEncode[SealedTraitEnum](FirstInSealedTraitEnum),
            Right(FirstInSealedTraitEnum)
          )
        }
      }
    }

    describe("fixed") {
      describe("schema") {
        it("should have the expected schema") {
          assertSchemaIs[FixedBoolean] {
            """{"type":"fixed","name":"FixedBoolean","namespace":"vulcan.examples","doc":"A boolean represented as a byte","size":1,"custom":"value","aliases":["SomeOtherBoolean"]}"""
          }
        }

        it("should fail for negative size") {
          assert {
            Either
              .catchNonFatal(
                Codec
                  .fixed[Array[Byte]](
                    name = "Name",
                    size = -1,
                    encode = bytes => bytes,
                    decode = bytes => Right(bytes),
                    namespace = ""
                  )
              )
              .swap
              .value
              .asInstanceOf[AvroException]
              .message ==
              "java.lang.IllegalArgumentException: Invalid fixed size: -1"
          }
        }
      }

      describe("encode") {
        it("should error if length exceeds schema size") {
          assertEncodeError[FixedBoolean](
            TrueFixedBoolean,
            "Error encoding vulcan.examples.FixedBoolean: Got 2 bytes, expected maximum fixed size 1"
          )
        }

        it("should encode as fixed") {
          assertEncodeIs[FixedBoolean](
            FalseFixedBoolean,
            Right(GenericData.get().createFixed(null, Array(0.toByte), schema[FixedBoolean]))
          )
        }
      }

      describe("decode") {
        it("should error if schema is not fixed") {
          assertDecodeError[FixedBoolean](
            unsafeEncode[FixedBoolean](FalseFixedBoolean),
<<<<<<< HEAD
            schema[String],
            "Got unexpected schema type STRING while decoding vulcan.examples.FixedBoolean, expected schema type FIXED"
=======
            unsafeSchema[String],
            "Error decoding vulcan.examples.FixedBoolean: Got unexpected schema type STRING, expected schema type FIXED"
>>>>>>> 52cc0e72
          )
        }

        it("should error if value is not GenericFixed") {
          assertDecodeError[FixedBoolean](
            123,
<<<<<<< HEAD
            schema[FixedBoolean],
            "Got unexpected type java.lang.Integer while decoding vulcan.examples.FixedBoolean, expected type GenericFixed"
=======
            unsafeSchema[FixedBoolean],
            "Error decoding vulcan.examples.FixedBoolean: Got unexpected type java.lang.Integer, expected type GenericFixed"
>>>>>>> 52cc0e72
          )
        }

        it("should error if length does not match schema size") {
          assertDecodeError[FixedBoolean](
            GenericData
              .get()
              .createFixed(
                null,
                Array(0.toByte, 1.toByte),
                SchemaBuilder
                  .builder("vulcan.examples")
                  .fixed("FixedBoolean")
                  .size(2)
              ),
<<<<<<< HEAD
            schema[FixedBoolean],
            "Got 2 bytes while decoding vulcan.examples.FixedBoolean, expected fixed size 1"
=======
            unsafeSchema[FixedBoolean],
            "Error decoding vulcan.examples.FixedBoolean: Got 2 bytes, expected fixed size 1"
>>>>>>> 52cc0e72
          )
        }

        it("should decode as fixed") {
          assertDecodeIs[FixedBoolean](
            unsafeEncode[FixedBoolean](FalseFixedBoolean),
            Right(FalseFixedBoolean)
          )
        }
      }
    }

    describe("float") {
      describe("schema") {
        it("should be encoded as float") {
          assertSchemaIs[Float] {
            """"float""""
          }
        }
      }

      describe("encode") {
        it("should encode as float") {
          val value = 123f
          assertEncodeIs[Float](
            value,
            Right(java.lang.Float.valueOf(value))
          )
        }
      }

      describe("decode") {
        it("should error if schema is not float or promotable to float") {
          assertDecodeError[Float](
            unsafeEncode(123f),
<<<<<<< HEAD
            schema[String],
            "Got unexpected schema type STRING while decoding Float, expected schema type FLOAT"
=======
            unsafeSchema[String],
            "Error decoding Float: Got unexpected schema type STRING, expected schema type FLOAT"
>>>>>>> 52cc0e72
          )
        }

        it("should error if value is not float or promotable to float") {
          assertDecodeError[Float](
            unsafeEncode("foo"),
<<<<<<< HEAD
            schema[Float],
            "Got unexpected type org.apache.avro.util.Utf8 while decoding Float, expected type Float"
=======
            unsafeSchema[Float],
            "Error decoding Float: Got unexpected type org.apache.avro.util.Utf8, expected type Float"
>>>>>>> 52cc0e72
          )
        }

        it("should decode Int as Float") {
          assertDecodeIs[Float](
            unsafeEncode(123),
            Right(123f),
            Some(schema[Int])
          )
        }

        it("should decode Long as Float") {
          assertDecodeIs[Float](
            unsafeEncode(123L),
            Right(123f),
            Some(schema[Long])
          )
        }

        it("should decode Float as Float") {
          val value = 123f
          assertDecodeIs[Float](
            unsafeEncode(value),
            Right(value)
          )
        }
      }
    }

    describe("fromJson") {
      it("should decode from avro json format") {
        assert(Codec.fromJson[Int]("1", schema[Int]) == Right(1))
      }

      it("should error if the json does not match the type") {
        val result = Codec.fromJson[Int]("badValue", schema[String])
        assert(result.isLeft)
        assert(result.swap.exists(_.message.contains("Unrecognized token 'badValue'")))
      }

      it("should error if the schema does not match the type") {
        val result = Codec.fromJson[Int]("1", schema[String])
        assert(result.isLeft)
        assert(
          result.swap.exists(
            _.message
              .contains("org.apache.avro.AvroTypeException: Expected string. Got VALUE_NUMBER_INT")
          )
        )
      }
    }

    describe("instant") {
      describe("schema") {
        it("should be encoded as long with logical type timestamp-millis") {
          assertSchemaIs[Instant] {
            """{"type":"long","logicalType":"timestamp-millis"}"""
          }
        }
      }

      describe("encode") {
        it("should encode as long") {
          val value = {
            val instant = Instant.now()
            instant.minusNanos(instant.getNano().toLong)
          }

          assertEncodeIs[Instant](
            value,
            Right(java.lang.Long.valueOf(value.toEpochMilli()))
          )
        }
      }

      describe("decode") {
        it("should error if schema is not long") {
          assertDecodeError[Instant](
            unsafeEncode(Instant.now()),
<<<<<<< HEAD
            schema[Int],
            "Got unexpected schema type INT while decoding Instant, expected schema type LONG"
=======
            unsafeSchema[Int],
            "Error decoding Instant: Got unexpected schema type INT, expected schema type LONG"
>>>>>>> 52cc0e72
          )
        }

        it("should error if logical type is missing") {
          assertDecodeError[Instant](
            unsafeEncode(Instant.now()),
<<<<<<< HEAD
            schema[Long],
            "Got unexpected missing logical type while decoding Instant"
=======
            unsafeSchema[Long],
            "Error decoding Instant: Got unexpected missing logical type"
>>>>>>> 52cc0e72
          )
        }

        it("should error if logical type is not timestamp-millis") {
          assertDecodeError[Instant](
            unsafeEncode(Instant.now()), {
              LogicalTypes.timestampMicros().addToSchema {
                SchemaBuilder.builder().longType()
              }
            },
            "Error decoding Instant: Got unexpected logical type timestamp-micros"
          )
        }

        it("should error if value is not long") {
          assertDecodeError[Instant](
            unsafeEncode(123),
<<<<<<< HEAD
            schema[Instant],
            "Got unexpected type java.lang.Integer while decoding Instant, expected type Long"
=======
            unsafeSchema[Instant],
            "Error decoding Instant: Got unexpected type java.lang.Integer, expected type Long"
>>>>>>> 52cc0e72
          )
        }

        it("should decode as Instant") {
          val value = {
            val instant = Instant.now()
            instant.minusNanos(instant.getNano().toLong)
          }

          assertDecodeIs[Instant](
            unsafeEncode(value),
            Right(value)
          )
        }
      }
    }

    describe("imapError") {
      sealed abstract class PosInt(val value: Int) {
        override def equals(any: Any): Boolean =
          any.isInstanceOf[PosInt] && any.asInstanceOf[PosInt].value == value
      }

      object PosInt {
        def apply(value: Int): Either[AvroError, PosInt] =
          if (value > 0) Right(new PosInt(value) {})
          else Left(AvroError(s"$value is not positive"))

        implicit val posIntCodec: Codec[PosInt] =
          Codec[Int].imapError(apply)(_.value)
      }

      describe("schema") {
        it("should use the schema of the underlying codec") {
          assertSchemaIs[PosInt] {
            """"int""""
          }
        }
      }

      describe("encode") {
        it("should encode using the underlying codec") {
          assertEncodeIs[PosInt](
            PosInt(1).value,
            Right(unsafeEncode(1))
          )
        }
      }

      describe("decode") {
        it("should succeed for valid values") {
          assertDecodeIs[PosInt](
            unsafeEncode(1),
            PosInt(1)
          )
        }

        it("should error for invalid values") {
          assertDecodeError[PosInt](
            unsafeEncode(0),
            schema[PosInt],
            "0 is not positive"
          )
        }
      }
    }

    describe("imapTry") {
      sealed abstract class PosInt(val value: Int) {
        override def equals(any: Any): Boolean =
          any.isInstanceOf[PosInt] && any.asInstanceOf[PosInt].value == value
      }

      object PosInt {
        def apply(value: Int): Try[PosInt] =
          if (value > 0) Success(new PosInt(value) {})
          else Failure(new RuntimeException(s"$value is not positive"))

        implicit val posIntCodec: Codec[PosInt] =
          Codec[Int].imapTry(apply)(_.value)
      }

      describe("schema") {
        it("should use the schema of the underlying codec") {
          assertSchemaIs[PosInt] {
            """"int""""
          }
        }
      }

      describe("encode") {
        it("should encode using the underlying codec") {
          assertEncodeIs[PosInt](
            PosInt(1).get,
            Right(unsafeEncode(1))
          )
        }
      }

      describe("decode") {
        it("should succeed for valid values") {
          assertDecodeIs[PosInt](
            unsafeEncode(1),
            PosInt(1).toEither.leftMap(AvroError.fromThrowable)
          )
        }

        it("should error for invalid values") {
          assertDecodeError[PosInt](
            unsafeEncode(0),
            schema[PosInt],
            "java.lang.RuntimeException: 0 is not positive"
          )
        }
      }
    }

    describe("int") {
      describe("schema") {
        it("should be encoded as int") {
          assertSchemaIs[Int] {
            """"int""""
          }
        }
      }

      describe("encode") {
        it("should encode as int") {
          val value = 123
          assertEncodeIs[Int](
            value,
            Right(java.lang.Integer.valueOf(value))
          )
        }
      }

      describe("decode") {
        it("should error if schema is not int") {
          assertDecodeError[Int](
            unsafeEncode(123),
<<<<<<< HEAD
            schema[Long],
            "Got unexpected schema type LONG while decoding Int, expected schema type INT"
=======
            unsafeSchema[Long],
            "Error decoding Int: Got unexpected schema type LONG, expected schema type INT"
>>>>>>> 52cc0e72
          )
        }

        it("should error if value is not int") {
          assertDecodeError[Int](
            unsafeEncode(10L),
<<<<<<< HEAD
            schema[Int],
            "Got unexpected type java.lang.Long while decoding Int, expected type Int"
=======
            unsafeSchema[Int],
            "Error decoding Int: Got unexpected type java.lang.Long, expected type Int"
>>>>>>> 52cc0e72
          )
        }

        it("should decode as Int") {
          val value = 123
          assertDecodeIs[Int](
            unsafeEncode(value),
            Right(value)
          )
        }
      }
    }

    describe("list") {
      describe("schema") {
        it("should be encoded as array") {
          assertSchemaIs[List[String]] {
            """{"type":"array","items":"string"}"""
          }
        }
      }

      describe("encode") {
        it("should encode as java list using encoder for underlying type") {
          assertEncodeIs[List[Int]](
            List(1, 2, 3),
            Right(List(unsafeEncode(1), unsafeEncode(2), unsafeEncode(3)).asJava)
          )
        }
      }

      describe("decode") {
        it("should error if schema is not array") {
          assertDecodeError[List[Int]](
            unsafeEncode(List(1, 2, 3)),
<<<<<<< HEAD
            schema[Int],
            "Got unexpected schema type INT while decoding List, expected schema type ARRAY"
=======
            unsafeSchema[Int],
            "Error decoding List: Got unexpected schema type INT, expected schema type ARRAY"
>>>>>>> 52cc0e72
          )
        }

        it("should error if value is not collection") {
          assertDecodeError[List[Int]](
            unsafeEncode(10),
<<<<<<< HEAD
            schema[List[Int]],
            "Got unexpected type java.lang.Integer while decoding List, expected type Collection"
=======
            unsafeSchema[List[Int]],
            "Error decoding List: Got unexpected type java.lang.Integer, expected type Collection"
>>>>>>> 52cc0e72
          )
        }

        it("should decode as List") {
          val value = List(1, 2, 3)
          assertDecodeIs[List[Int]](
            unsafeEncode(value),
            Right(value)
          )
        }
      }
    }

    describe("localDate") {
      describe("schema") {
        it("should be encoded as int with logical type date") {
          assertSchemaIs[LocalDate] {
            """{"type":"int","logicalType":"date"}"""
          }
        }
      }

      describe("encode") {
        it("should encode as int") {
          val value = LocalDate.now()
          assertEncodeIs[LocalDate](
            value,
            Right(java.lang.Integer.valueOf(value.toEpochDay().toInt))
          )
        }
      }

      describe("decode") {
        it("should error if schema is not int") {
          assertDecodeError[LocalDate](
            unsafeEncode(LocalDate.now()),
<<<<<<< HEAD
            schema[Long],
            "Got unexpected schema type LONG while decoding LocalDate, expected schema type INT"
=======
            unsafeSchema[Long],
            "Error decoding LocalDate: Got unexpected schema type LONG, expected schema type INT"
>>>>>>> 52cc0e72
          )
        }

        it("should error if logical type is not date") {
          assertDecodeError[LocalDate](
            unsafeEncode(LocalDate.now()),
<<<<<<< HEAD
            schema[Int],
            "Got unexpected missing logical type while decoding LocalDate"
=======
            unsafeSchema[Int],
            "Error decoding LocalDate: Got unexpected missing logical type"
>>>>>>> 52cc0e72
          )
        }

        it("should error if value is not int") {
          assertDecodeError[LocalDate](
            unsafeEncode(123L),
<<<<<<< HEAD
            schema[LocalDate],
            "Got unexpected type java.lang.Long while decoding LocalDate, expected type Integer"
=======
            unsafeSchema[LocalDate],
            "Error decoding LocalDate: Got unexpected type java.lang.Long, expected type Integer"
>>>>>>> 52cc0e72
          )
        }

        it("should decode int as local date") {
          val value = LocalDate.now()
          assertDecodeIs[LocalDate](
            unsafeEncode(value),
            Right(value)
          )
        }
      }
    }

    describe("long") {
      describe("schema") {
        it("should be encoded as long") {
          assertSchemaIs[Long] {
            """"long""""
          }
        }
      }

      describe("encode") {
        it("should encode as long") {
          val value = 123L
          assertEncodeIs[Long](
            value,
            Right(java.lang.Long.valueOf(value))
          )
        }
      }

      describe("decode") {
        it("should error if schema is not int or long") {
          assertDecodeError[Long](
            unsafeEncode(123L),
<<<<<<< HEAD
            schema[String],
            "Got unexpected schema type STRING while decoding Long, expected schema type LONG"
=======
            unsafeSchema[String],
            "Error decoding Long: Got unexpected schema type STRING, expected schema type LONG"
>>>>>>> 52cc0e72
          )
        }

        it("should error if value is not int or long") {
          assertDecodeError[Long](
            unsafeEncode(123.0),
<<<<<<< HEAD
            schema[Long],
            "Got unexpected type java.lang.Double while decoding Long, expected type Long"
=======
            unsafeSchema[Long],
            "Error decoding Long: Got unexpected type java.lang.Double, expected type Long"
>>>>>>> 52cc0e72
          )
        }

        it("should decode int as long") {
          assertDecodeIs[Long](
            unsafeEncode(123),
            Right(123L),
            Some(schema[Int])
          )
        }

        it("should decode long as long") {
          val value = 123L
          assertDecodeIs[Long](
            unsafeEncode(value),
            Right(value)
          )
        }
      }
    }

    describe("map") {
      describe("schema") {
        it("should be encoded as map") {
          assertSchemaIs[Map[String, Int]] {
            """{"type":"map","values":"int"}"""
          }
        }
      }

      describe("encode") {
        it("should encode as java map using encoder for value") {
          assertEncodeIs[Map[String, Int]](
            Map("key" -> 1),
            Right(Map(new Utf8("key") -> 1).asJava)
          )
        }
      }

      describe("decode") {
        it("should error if schema is not map") {
          assertDecodeError[Map[String, Int]](
            unsafeEncode[Map[String, Int]](Map("key" -> 1)),
            SchemaBuilder.builder().intType(),
            "Error decoding Map: Got unexpected schema type INT, expected schema type MAP"
          )
        }

        it("should error if value is not java.util.Map") {
          assertDecodeError[Map[String, Int]](
            123,
<<<<<<< HEAD
            schema[Map[String, Int]],
            "Got unexpected type java.lang.Integer while decoding Map, expected type java.util.Map"
=======
            unsafeSchema[Map[String, Int]],
            "Error decoding Map: Got unexpected type java.lang.Integer, expected type java.util.Map"
>>>>>>> 52cc0e72
          )
        }

        it("should error if keys are not strings") {
          assertDecodeError[Map[String, Int]](
            Map(1 -> 2).asJava,
<<<<<<< HEAD
            schema[Map[String, Int]],
            "Got unexpected map key with type java.lang.Integer while decoding Map, expected Utf8"
=======
            unsafeSchema[Map[String, Int]],
            "Error decoding Map: Got unexpected map key with type java.lang.Integer, expected Utf8"
>>>>>>> 52cc0e72
          )
        }

        it("should error if any keys are null") {
          assertDecodeError[Map[String, Int]](
            Map((null, 2)).asJava,
<<<<<<< HEAD
            schema[Map[String, Int]],
            "Got unexpected map key with type null while decoding Map, expected Utf8"
=======
            unsafeSchema[Map[String, Int]],
            "Error decoding Map: Got unexpected map key with type null, expected Utf8"
>>>>>>> 52cc0e72
          )
        }

        it("should decode to map using decoder for value") {
          assertDecodeIs[Map[String, Int]](
            unsafeEncode[Map[String, Int]](Map("key" -> 1)),
            Right(Map("key" -> 1))
          )
        }
      }
    }

    describe("none") {
      describe("schema") {
        it("should be encoded as null") {
          assertSchemaIs[None.type] {
            """"null""""
          }
        }
      }

      describe("encode") {
        it("should encode as null") {
          assertEncodeIs[None.type](
            None,
            Right(null)
          )
        }
      }

      describe("decode") {
        it("should error if schema is not null") {
          assertDecodeError[None.type](
            unsafeEncode(None),
<<<<<<< HEAD
            schema[Int],
            "Got unexpected schema type INT while decoding None, expected schema type NULL"
=======
            unsafeSchema[Int],
            "Error decoding None: Got unexpected schema type INT, expected schema type NULL"
>>>>>>> 52cc0e72
          )
        }

        it("should error if value is not null") {
          assertDecodeError[None.type](
            unsafeEncode(10),
<<<<<<< HEAD
            schema[None.type],
            "Got unexpected type java.lang.Integer while decoding None, expected type null"
=======
            unsafeSchema[None.type],
            "Error decoding None: Got unexpected type java.lang.Integer, expected type null"
>>>>>>> 52cc0e72
          )
        }

        it("should decode null as None") {
          assertDecodeIs[None.type](
            unsafeEncode(()),
            Right(None)
          )
        }
      }
    }

    describe("nonEmptyChain") {
      describe("schema") {
        it("should be encoded as array") {
          assertSchemaIs[NonEmptyChain[String]] {
            """{"type":"array","items":"string"}"""
          }
        }
      }

      describe("encode") {
        it("should encode as java list using encoder for underlying type") {
          assertEncodeIs[NonEmptyChain[Int]](
            NonEmptyChain(1, 2, 3),
            Right(List(unsafeEncode(1), unsafeEncode(2), unsafeEncode(3)).asJava)
          )
        }
      }

      describe("decode") {
        it("should error if schema is not array") {
          assertDecodeError[NonEmptyChain[Int]](
            unsafeEncode(NonEmptyChain(1, 2, 3)),
<<<<<<< HEAD
            schema[Int],
            "Got unexpected schema type INT while decoding NonEmptyChain, expected schema type ARRAY"
=======
            unsafeSchema[Int],
            "Error decoding NonEmptyChain: Error decoding Chain: Got unexpected schema type INT, expected schema type ARRAY"
>>>>>>> 52cc0e72
          )
        }

        it("should error if value is not collection") {
          assertDecodeError[NonEmptyChain[Int]](
            unsafeEncode(10),
<<<<<<< HEAD
            schema[NonEmptyChain[Int]],
            "Got unexpected type java.lang.Integer while decoding NonEmptyChain, expected type Collection"
=======
            unsafeSchema[NonEmptyChain[Int]],
            "Error decoding NonEmptyChain: Error decoding Chain: Got unexpected type java.lang.Integer, expected type Collection"
>>>>>>> 52cc0e72
          )
        }

        it("should error on empty collection") {
          assertDecodeError[NonEmptyChain[Int]](
            unsafeEncode(Chain.empty[Int]),
<<<<<<< HEAD
            schema[NonEmptyChain[Int]],
            "Got unexpected empty collection while decoding NonEmptyChain"
=======
            unsafeSchema[NonEmptyChain[Int]],
            "Error decoding NonEmptyChain: Got unexpected empty collection"
>>>>>>> 52cc0e72
          )
        }

        it("should decode as NonEmptyChain") {
          val value = NonEmptyChain(1, 2, 3)
          assertDecodeIs[NonEmptyChain[Int]](
            unsafeEncode(value),
            Right(value)
          )
        }
      }
    }

    describe("nonEmptyList") {
      describe("schema") {
        it("should be encoded as array") {
          assertSchemaIs[NonEmptyList[String]] {
            """{"type":"array","items":"string"}"""
          }
        }
      }

      describe("encode") {
        it("should encode as java list using encoder for underlying type") {
          assertEncodeIs[NonEmptyList[Int]](
            NonEmptyList.of(1, 2, 3),
            Right(List(unsafeEncode(1), unsafeEncode(2), unsafeEncode(3)).asJava)
          )
        }
      }

      describe("decode") {
        it("should error if schema is not array") {
          assertDecodeError[NonEmptyList[Int]](
            unsafeEncode(NonEmptyList.of(1, 2, 3)),
<<<<<<< HEAD
            schema[Int],
            "Got unexpected schema type INT while decoding NonEmptyList, expected schema type ARRAY"
=======
            unsafeSchema[Int],
            "Error decoding NonEmptyList: Error decoding List: Got unexpected schema type INT, expected schema type ARRAY"
>>>>>>> 52cc0e72
          )
        }

        it("should error if value is not collection") {
          assertDecodeError[NonEmptyList[Int]](
            unsafeEncode(10),
<<<<<<< HEAD
            schema[NonEmptyList[Int]],
            "Got unexpected type java.lang.Integer while decoding NonEmptyList, expected type Collection"
=======
            unsafeSchema[NonEmptyList[Int]],
            "Error decoding NonEmptyList: Error decoding List: Got unexpected type java.lang.Integer, expected type Collection"
>>>>>>> 52cc0e72
          )
        }

        it("should error on empty collection") {
          assertDecodeError[NonEmptyList[Int]](
            unsafeEncode(List.empty[Int]),
<<<<<<< HEAD
            schema[NonEmptyList[Int]],
            "Got unexpected empty collection while decoding NonEmptyList"
=======
            unsafeSchema[NonEmptyList[Int]],
            "Error decoding NonEmptyList: Got unexpected empty collection"
>>>>>>> 52cc0e72
          )
        }

        it("should decode as NonEmptyList") {
          val value = NonEmptyList.of(1, 2, 3)
          assertDecodeIs[NonEmptyList[Int]](
            unsafeEncode(value),
            Right(value)
          )
        }
      }
    }

    describe("nonEmptySet") {
      describe("schema") {
        it("should be encoded as array") {
          assertSchemaIs[NonEmptySet[String]] {
            """{"type":"array","items":"string"}"""
          }
        }
      }

      describe("encode") {
        it("should encode as java list using encoder for underlying type") {
          assertEncodeIs[NonEmptySet[Int]](
            NonEmptySet.of(1, 2, 3),
            Right(List(unsafeEncode(1), unsafeEncode(2), unsafeEncode(3)).asJava)
          )
        }
      }

      describe("decode") {
        it("should error if schema is not array") {
          assertDecodeError[NonEmptySet[Int]](
            unsafeEncode(NonEmptySet.of(1, 2, 3)),
<<<<<<< HEAD
            schema[Int],
            "Got unexpected schema type INT while decoding NonEmptySet, expected schema type ARRAY"
=======
            unsafeSchema[Int],
            "Error decoding NonEmptySet: Error decoding List: Got unexpected schema type INT, expected schema type ARRAY"
>>>>>>> 52cc0e72
          )
        }

        it("should error if value is not collection") {
          assertDecodeError[NonEmptySet[Int]](
            unsafeEncode(10),
<<<<<<< HEAD
            schema[NonEmptySet[Int]],
            "Got unexpected type java.lang.Integer while decoding NonEmptySet, expected type Collection"
=======
            unsafeSchema[NonEmptySet[Int]],
            "Error decoding NonEmptySet: Error decoding List: Got unexpected type java.lang.Integer, expected type Collection"
>>>>>>> 52cc0e72
          )
        }

        it("should error on empty collection") {
          assertDecodeError[NonEmptySet[Int]](
            unsafeEncode(Set.empty[Int]),
<<<<<<< HEAD
            schema[NonEmptySet[Int]],
            "Got unexpected empty collection while decoding NonEmptySet"
=======
            unsafeSchema[NonEmptySet[Int]],
            "Error decoding NonEmptySet: Got unexpected empty collection"
>>>>>>> 52cc0e72
          )
        }

        it("should decode as NonEmptySet") {
          val value = NonEmptySet.of(1, 2, 3)
          assertDecodeIs[NonEmptySet[Int]](
            unsafeEncode(value),
            Right(value)
          )
        }
      }
    }

    describe("nonEmptyVector") {
      describe("schema") {
        it("should be encoded as array") {
          assertSchemaIs[NonEmptyVector[String]] {
            """{"type":"array","items":"string"}"""
          }
        }
      }

      describe("encode") {
        it("should encode as java vector using encoder for underlying type") {
          assertEncodeIs[NonEmptyVector[Int]](
            NonEmptyVector.of(1, 2, 3),
            Right(Vector(unsafeEncode(1), unsafeEncode(2), unsafeEncode(3)).asJava)
          )
        }
      }

      describe("decode") {
        it("should error if schema is not array") {
          assertDecodeError[NonEmptyVector[Int]](
            unsafeEncode(NonEmptyVector.of(1, 2, 3)),
<<<<<<< HEAD
            schema[Int],
            "Got unexpected schema type INT while decoding NonEmptyVector, expected schema type ARRAY"
=======
            unsafeSchema[Int],
            "Error decoding NonEmptyVector: Error decoding Vector: Got unexpected schema type INT, expected schema type ARRAY"
>>>>>>> 52cc0e72
          )
        }

        it("should error if value is not collection") {
          assertDecodeError[NonEmptyVector[Int]](
            unsafeEncode(10),
<<<<<<< HEAD
            schema[NonEmptyVector[Int]],
            "Got unexpected type java.lang.Integer while decoding NonEmptyVector, expected type Collection"
=======
            unsafeSchema[NonEmptyVector[Int]],
            "Error decoding NonEmptyVector: Error decoding Vector: Got unexpected type java.lang.Integer, expected type Collection"
>>>>>>> 52cc0e72
          )
        }

        it("should error on empty collection") {
          assertDecodeError[NonEmptyVector[Int]](
            unsafeEncode(Vector.empty[Int]),
<<<<<<< HEAD
            schema[NonEmptyVector[Int]],
            "Got unexpected empty collection while decoding NonEmptyVector"
=======
            unsafeSchema[NonEmptyVector[Int]],
            "Error decoding NonEmptyVector: Got unexpected empty collection"
>>>>>>> 52cc0e72
          )
        }

        it("should decode as NonEmptyVector") {
          val value = NonEmptyVector.of(1, 2, 3)
          assertDecodeIs[NonEmptyVector[Int]](
            unsafeEncode(value),
            Right(value)
          )
        }
      }
    }

    describe("option") {
      describe("schema") {
        it("should be encoded as union") {
          assertSchemaIs[Option[Double]] {
            """["null","double"]"""
          }
        }

        it("should capture errors on nested unions") {
          assertSchemaError(Codec[Option[Option[Int]]]) {
            """org.apache.avro.AvroRuntimeException: Nested union: ["null",["null","int"]]"""
          }
        }
      }

      describe("encode") {
        it("should support null as first schema type in union") {
          implicit val codec: Codec[Option[Int]] =
            Codec.instance(
              SchemaBuilder
                .unionOf()
                .nullType()
                .and()
                .intType()
                .endUnion(),
              Codec.option[Int].encode,
              Codec.option[Int].decode
            )

          assertEncodeIs[Option[Int]](
            Some(1),
            Right(unsafeEncode(1))
          )
        }

        it("should support null as second schema type in union") {
          implicit val codec: Codec[Option[Int]] =
            Codec.instance(
              SchemaBuilder
                .unionOf()
                .intType()
                .and()
                .nullType()
                .endUnion(),
              Codec.option[Int].encode,
              Codec.option[Int].decode
            )

          assertEncodeIs[Option[Int]](
            Some(1),
            Right(unsafeEncode(1))
          )
        }

        it("should encode None as null") {
          assertEncodeIs[Option[Int]](
            None,
            Right(null)
          )
        }
      }

      describe("decode") {
        it("should error if schema is not in union") {
          assertDecodeError[Option[Int]](
            unsafeEncode(Option(1)),
<<<<<<< HEAD
            schema[String],
            "Exhausted alternatives for type java.lang.Integer"
=======
            unsafeSchema[String],
            "Error decoding Option: Error decoding union: Exhausted alternatives for type java.lang.Integer"
>>>>>>> 52cc0e72
          )
        }

        it("should decode if schema is part of union") {
          assertDecodeIs[Option[Int]](
            unsafeEncode(Option(1)),
            Right(Some(1)),
            Some(schema[Int])
          )
        }

        it("should decode even if there is one schema in union") {
          assertDecodeIs[Option[Int]](
            unsafeEncode(Option(1)),
            Right(Some(1)),
            Some(SchemaBuilder.unionOf().intType().endUnion())
          )
        }

        it("should decode even if there is not null in union") {
          assertDecodeIs[Option[Int]](
            unsafeEncode(Option(1)),
            Right(Some(1)),
            Some(SchemaBuilder.unionOf().intType().and().stringType().endUnion())
          )
        }

        it("should decode if there are more than two schemas in union") {
          assertDecodeIs[Option[Int]](
            unsafeEncode(Option(1)),
            Right(Some(1)),
            Some(SchemaBuilder.unionOf().intType().and().stringType().and().nullType().endUnion())
          )
        }

        it("should support null as first schema type in union") {
          implicit val codec: Codec[Option[Int]] =
            Codec.instance(
              SchemaBuilder
                .unionOf()
                .nullType()
                .and()
                .intType()
                .endUnion(),
              Codec.option[Int].encode,
              Codec.option[Int].decode
            )

          assertDecodeIs[Option[Int]](
            unsafeEncode(Option(1)),
            Right(Some(1))
          )
        }

        it("should support null as second schema type in union") {
          implicit val codec: Codec[Option[Int]] =
            Codec.instance(
              SchemaBuilder
                .unionOf()
                .intType()
                .and()
                .nullType()
                .endUnion(),
              Codec.option[Int].encode,
              Codec.option[Int].decode
            )

          assertDecodeIs[Option[Int]](
            unsafeEncode(Option(1)),
            Right(Some(1))
          )
        }

        it("should decode null as None") {
          assertDecodeIs[Option[Int]](
            unsafeEncode(Option.empty[Int]),
            Right(None)
          )
        }
      }
    }

    describe("option.union") {
      sealed trait FirstOrSecond

      final case class First(value: Int) extends FirstOrSecond
      object First {
        implicit val firstCodec: Codec[First] =
          Codec[Int].imap(apply)(_.value)
      }

      final case class Second(value: Double) extends FirstOrSecond
      object Second {
        implicit val secondCodec: Codec[Second] =
          Codec[Double].imap(apply)(_.value)
      }

      implicit val codec: Codec[Option[FirstOrSecond]] =
        Codec.union(alt => alt[None.type] |+| alt[Some[First]] |+| alt[Some[Second]])

      describe("schema") {
        it("should be encoded as union") {
          assertSchemaIs[Option[FirstOrSecond]] {
            """["null","int","double"]"""
          }
        }
      }

      describe("encode") {
        it("should encode none as null") {
          assert(codec.encode(None) == Right(null))
        }

        it("should encode first as int") {
          forAll { (n: Int) =>
            assert(codec.encode(Some(First(n))) == Right(n))
          }
        }

        it("should encode second as double") {
          forAll { (n: Double) =>
            assert(codec.encode(Some(Second(n))) == Right(n))
          }
        }
      }

      describe("decode") {
        it("should decode null as none") {
          assert(codec.decode(null, schema[Option[FirstOrSecond]]) == Right(None))
        }

        it("should decode int as first") {
          forAll { (n: Int) =>
            assert(codec.decode(n, schema[Option[FirstOrSecond]]) == Right(Some(First(n))))
          }
        }

        it("should decode double as second") {
          forAll { (n: Double) =>
            assert(
              codec.decode(n, schema[Option[FirstOrSecond]]) == Right(Some(Second(n)))
            )
          }
        }
      }
    }

    describe("record") {
      describe("schema") {
        it("should have the expected schema") {
          assert {
            Codec[CaseClassTwoFields].schema.toString() ==
              """{"type":"record","name":"CaseClassTwoFields","namespace":"vulcan.examples","doc":"some documentation for example","fields":[{"name":"name","type":"string","doc":"some doc","default":"default name","order":"descending","aliases":["TheAlias"],"custom":"value"},{"name":"age","type":"int"}],"custom":[1,2,3],"aliases":["FirstAlias","SecondAlias"]}"""
          }
        }

        it("should error if default value can't be encoded") {
          implicit val intCodec: Codec[Int] =
            Codec.instance(
              Codec.int.schema,
              _ => Left(AvroError("error")),
              (_, _) => Left(AvroError("error"))
            )

          def caseClassFieldCodec: Codec[CaseClassField] =
            Codec.record[CaseClassField]("CaseClassField", "") { field =>
              field("value", _.value, default = Some(10)).map(CaseClassField(_))
            }

          assert(
            Either
              .catchNonFatal(caseClassFieldCodec)
              .swap
              .value
              .asInstanceOf[AvroException]
              .message == "error"
          )
        }

        it("should error if default value is not valid for field") {
          implicit val intCodec: Codec[Int] =
            Codec.instance(
              Codec.int.schema,
              _ => Right("invalid"),
              (_, _) => Left(AvroError("error"))
            )

          def caseClassFieldCodec: Codec[CaseClassField] =
            Codec.record[CaseClassField]("CaseClassField", "") { field =>
              field("value", _.value, default = Some(10)).map(CaseClassField(_))
            }

          assert {
            Either
              .catchNonFatal(caseClassFieldCodec)
              .swap
              .value
              .asInstanceOf[AvroException]
              .message ==
              """org.apache.avro.AvroTypeException: Invalid default for field value: "invalid" not a "int""""
          }
        }

        it("should support None as default value") {
          case class Test(value: Option[Int])

          implicit val testCodec: Codec[Test] =
            Codec.record("Test", "") { field =>
              field("value", _.value, default = Some(None)).map(Test(_))
            }

          assertSchemaIs[Test] {
            """{"type":"record","name":"Test","fields":[{"name":"value","type":["null","int"],"default":null}]}"""
          }
        }

        it("should support Some as default value") {
          case class Test(value: Option[Int])

          implicit val testCodec: Codec[Test] =
            Codec.record("Test", "") { field =>
              field("value", _.value, default = Some(Some(0)))(
                Codec.union(alt => alt[Some[Int]] |+| alt[None.type])
              ).map(Test(_))
            }

          assertSchemaIs[Test] {
            """{"type":"record","name":"Test","fields":[{"name":"value","type":["int","null"],"default":0}]}"""
          }
        }

        describe("default") {
          it("should support null default value") {
            case class Test(value: Unit)

            implicit val testCodec: Codec[Test] =
              Codec.record("Test", "") { field =>
                field("value", _.value, default = Some(())).map(Test(_))
              }

            assertSchemaIs[Test] {
              """{"type":"record","name":"Test","fields":[{"name":"value","type":"null","default":null}]}"""
            }
          }

          it("should support boolean default value") {
            case class Test(value: Boolean)

            implicit val testCodec: Codec[Test] =
              Codec.record("Test", "") { field =>
                field("value", _.value, default = Some(false)).map(Test(_))
              }

            assertSchemaIs[Test] {
              """{"type":"record","name":"Test","fields":[{"name":"value","type":"boolean","default":false}]}"""
            }
          }

          it("should support int default value") {
            case class Test(value: Int)

            implicit val testCodec: Codec[Test] =
              Codec.record("Test", "") { field =>
                field("value", _.value, default = Some(0)).map(Test(_))
              }

            assertSchemaIs[Test] {
              """{"type":"record","name":"Test","fields":[{"name":"value","type":"int","default":0}]}"""
            }
          }

          it("should support long default value") {
            case class Test(value: Long)

            implicit val testCodec: Codec[Test] =
              Codec.record("Test", "") { field =>
                field("value", _.value, default = Some(0L)).map(Test(_))
              }

            assertSchemaIs[Test] {
              """{"type":"record","name":"Test","fields":[{"name":"value","type":"long","default":0}]}"""
            }
          }

          it("should support float default value") {
            case class Test(value: Float)

            implicit val testCodec: Codec[Test] =
              Codec.record("Test", "") { field =>
                field("value", _.value, default = Some(0.0f)).map(Test(_))
              }

            assertSchemaIs[Test] {
              """{"type":"record","name":"Test","fields":[{"name":"value","type":"float","default":0.0}]}"""
            }
          }

          it("should support double default value") {
            case class Test(value: Double)

            implicit val testCodec: Codec[Test] =
              Codec.record("Test", "") { field =>
                field("value", _.value, default = Some(0.0d)).map(Test(_))
              }

            assertSchemaIs[Test] {
              """{"type":"record","name":"Test","fields":[{"name":"value","type":"double","default":0.0}]}"""
            }
          }

          it("should support bytes default value") {
            case class Test(value: Array[Byte])

            implicit val testCodec: Codec[Test] =
              Codec.record("Test", "") { field =>
                field("value", _.value, default = Some(Array[Byte](Byte.MinValue, Byte.MaxValue)))
                  .map(Test(_))
              }

            val expectedDefault = "\u0080\u007f"

            assertSchemaIs[Test] {
              s"""{"type":"record","name":"Test","fields":[{"name":"value","type":"bytes","default":"$expectedDefault"}]}"""
            }
          }

          it("should support string default value") {
            case class Test(value: String)

            implicit val testCodec: Codec[Test] =
              Codec.record("Test", "") { field =>
                field("value", _.value, default = Some("default-value")).map(Test(_))
              }

            assertSchemaIs[Test] {
              """{"type":"record","name":"Test","fields":[{"name":"value","type":"string","default":"default-value"}]}"""
            }
          }

          it("should support record default value") {
            sealed trait CustomEnum
            case object First extends CustomEnum
            case object Second extends CustomEnum

            implicit val customEnumCodec: Codec[CustomEnum] =
              Codec.enumeration(
                name = "CustomEnum",
                symbols = List("first", "second"),
                encode = {
                  case First  => "first"
                  case Second => "second"
                },
                decode = {
                  case "first"  => Right(First)
                  case "second" => Right(Second)
                  case other    => Left(AvroError(other))
                },
                namespace = ""
              )

            case class Inner(value: Int, customEnum: CustomEnum)

            implicit val innerCodec: Codec[Inner] =
              Codec.record("Inner", "") { field =>
                (
                  field("value", _.value),
                  field("customEnum", _.customEnum, default = Some(First))
                ).mapN(Inner(_, _))
              }

            case class Test(value: Inner)

            implicit val testCodec: Codec[Test] =
              Codec.record("Test", "") { field =>
                field("value", _.value, default = Some(Inner(0, Second))).map(Test(_))
              }

            assertSchemaIs[Test] {
              """{"type":"record","name":"Test","fields":[{"name":"value","type":{"type":"record","name":"Inner","fields":[{"name":"value","type":"int"},{"name":"customEnum","type":{"type":"enum","name":"CustomEnum","symbols":["first","second"]},"default":"first"}]},"default":{"value":0,"customEnum":"second"}}]}"""
            }
          }

          it("should support enum default value") {
            sealed trait CustomEnum
            case object First extends CustomEnum
            case object Second extends CustomEnum

            implicit val customEnumCodec: Codec[CustomEnum] =
              Codec.enumeration(
                name = "CustomEnum",
                symbols = List("first", "second"),
                encode = {
                  case First  => "first"
                  case Second => "second"
                },
                decode = {
                  case "first"  => Right(First)
                  case "second" => Right(Second)
                  case other    => Left(AvroError(other))
                },
                namespace = ""
              )

            case class Test(value: CustomEnum)

            implicit val testCodec: Codec[Test] =
              Codec.record("Test", "") { field =>
                field("value", _.value, default = Some(First)).map(Test(_))
              }

            assertSchemaIs[Test] {
              """{"type":"record","name":"Test","fields":[{"name":"value","type":{"type":"enum","name":"CustomEnum","symbols":["first","second"]},"default":"first"}]}"""
            }
          }

          it("should support array default value") {
            case class Test(value: List[Int])

            implicit val testCodec: Codec[Test] =
              Codec.record("Test", "") { field =>
                field("value", _.value, default = Some(List(123, 456))).map(Test(_))
              }

            assertSchemaIs[Test] {
              """{"type":"record","name":"Test","fields":[{"name":"value","type":{"type":"array","items":"int"},"default":[123,456]}]}"""
            }
          }

          it("should support map default value") {
            case class Test(value: Map[String, Int])

            implicit val testCodec: Codec[Test] =
              Codec.record("Test", "") { field =>
                field("value", _.value, default = Some(Map("key" -> 0))).map(Test(_))
              }

            assertSchemaIs[Test] {
              """{"type":"record","name":"Test","fields":[{"name":"value","type":{"type":"map","values":"int"},"default":{"key":0}}]}"""
            }
          }

          it("should support fixed default value") {
            case class Inner(value: Array[Byte])

            implicit val innerCodec: Codec[Inner] =
              Codec.fixed(
                name = "Inner",
                size = 1,
                encode = _.value,
                decode = bytes => Right(Inner(bytes)),
                namespace = ""
              )

            case class Test(value: Inner)

            implicit val testCodec: Codec[Test] =
              Codec.record("Test", "") { field =>
                field("value", _.value, default = Some(Inner(Array[Byte](Byte.MaxValue))))
                  .map(Test(_))
              }

            val expectedDefault = "\u007f"

            assertSchemaIs[Test] {
              s"""{"type":"record","name":"Test","fields":[{"name":"value","type":{"type":"fixed","name":"Inner","size":1},"default":"$expectedDefault"}]}"""
            }
          }
        }

        describe("props") {
          it("should support boolean custom property") {
            case class Test(value: Int)

            implicit val testCodec: Codec[Test] =
              Codec.record("Test", "") { field =>
                field("value", _.value, props = Props.one("custom", true))
                  .map(Test(_))
              }

            assertSchemaIs[Test] {
              """{"type":"record","name":"Test","fields":[{"name":"value","type":"int","custom":true}]}"""
            }
          }

          it("should support int custom property") {
            case class Test(value: Int)

            implicit val testCodec: Codec[Test] =
              Codec.record("Test", "") { field =>
                field("value", _.value, props = Props.one("custom", 123))
                  .map(Test(_))
              }

            assertSchemaIs[Test] {
              """{"type":"record","name":"Test","fields":[{"name":"value","type":"int","custom":123}]}"""
            }
          }

          it("should support long custom property") {
            case class Test(value: Int)

            implicit val testCodec: Codec[Test] =
              Codec.record("Test", "") { field =>
                field("value", _.value, props = Props.one("custom", 123L))
                  .map(Test(_))
              }

            assertSchemaIs[Test] {
              """{"type":"record","name":"Test","fields":[{"name":"value","type":"int","custom":123}]}"""
            }
          }

          it("should support float custom property") {
            case class Test(value: Int)

            implicit val testCodec: Codec[Test] =
              Codec.record("Test", "") { field =>
                field("value", _.value, props = Props.one("custom", 123.0f))
                  .map(Test(_))
              }

            assertSchemaIs[Test] {
              """{"type":"record","name":"Test","fields":[{"name":"value","type":"int","custom":123.0}]}"""
            }
          }

          it("should support double custom property") {
            case class Test(value: Int)

            implicit val testCodec: Codec[Test] =
              Codec.record("Test", "") { field =>
                field("value", _.value, props = Props.one("custom", 123.0d))
                  .map(Test(_))
              }

            assertSchemaIs[Test] {
              """{"type":"record","name":"Test","fields":[{"name":"value","type":"int","custom":123.0}]}"""
            }
          }

          it("should support bytes custom property") {
            case class Test(value: Int)

            implicit val testCodec: Codec[Test] =
              Codec.record("Test", "") { field =>
                field("value", _.value, props = Props.one("custom", Array[Byte](Byte.MaxValue)))
                  .map(Test(_))
              }

            val expectedCustom = "\u007f"

            assertSchemaIs[Test] {
              s"""{"type":"record","name":"Test","fields":[{"name":"value","type":"int","custom":"$expectedCustom"}]}"""
            }
          }

          it("should support string custom property") {
            case class Test(value: Int)

            implicit val testCodec: Codec[Test] =
              Codec.record("Test", "") { field =>
                field("value", _.value, props = Props.one("custom", "value"))
                  .map(Test(_))
              }

            assertSchemaIs[Test] {
              """{"type":"record","name":"Test","fields":[{"name":"value","type":"int","custom":"value"}]}"""
            }
          }

          it("should support record custom property") {
            case class Record(value: String)

            implicit val recordCodec: Codec[Record] =
              Codec.record("Record", "") { field =>
                field("value", _.value).map(Record(_))
              }

            case class Test(value: Int)

            implicit val testCodec: Codec[Test] =
              Codec.record("Test", "") { field =>
                field("value", _.value, props = Props.one("custom", Record("some-value")))
                  .map(Test(_))
              }

            assertSchemaIs[Test] {
              """{"type":"record","name":"Test","fields":[{"name":"value","type":"int","custom":{"value":"some-value"}}]}"""
            }
          }

          it("should support enum custom property") {
            sealed trait CustomEnum
            case object First extends CustomEnum
            case object Second extends CustomEnum

            implicit val customEnumCodec: Codec[CustomEnum] =
              Codec.enumeration(
                name = "CustomEnum",
                symbols = List("first", "second"),
                encode = {
                  case First  => "first"
                  case Second => "second"
                },
                decode = {
                  case "first"  => Right(First)
                  case "second" => Right(Second)
                  case other    => Left(AvroError(other))
                },
                namespace = ""
              )

            case class Test(value: Int)

            implicit val testCodec: Codec[Test] =
              Codec.record("Test", "") { field =>
                field("value", _.value, props = Props.one("custom", (First: CustomEnum)))
                  .map(Test(_))
              }

            assertSchemaIs[Test] {
              """{"type":"record","name":"Test","fields":[{"name":"value","type":"int","custom":"first"}]}"""
            }
          }

          it("should support array custom property") {
            case class Test(value: Int)

            implicit val testCodec: Codec[Test] =
              Codec.record("Test", "") { field =>
                field("value", _.value, props = Props.one("custom", List(123, 456)))
                  .map(Test(_))
              }

            assertSchemaIs[Test] {
              """{"type":"record","name":"Test","fields":[{"name":"value","type":"int","custom":[123,456]}]}"""
            }
          }

          it("should support map custom property") {
            case class Test(value: Int)

            implicit val testCodec: Codec[Test] =
              Codec.record("Test", "") { field =>
                field("value", _.value, props = Props.one("custom", Map("key" -> 1)))
                  .map(Test(_))
              }

            assertSchemaIs[Test] {
              """{"type":"record","name":"Test","fields":[{"name":"value","type":"int","custom":{"key":1}}]}"""
            }
          }

          it("should support fixed custom property") {
            case class Fixed(value: Array[Byte])

            implicit val fixedCodec: Codec[Fixed] =
              Codec.fixed(
                name = "Fixed",
                size = 1,
                encode = _.value,
                decode = bytes => Right(Fixed(bytes)),
                namespace = ""
              )

            case class Test(value: Int)

            implicit val testCodec: Codec[Test] =
              Codec.record("Test", "") { field =>
                field(
                  "value",
                  _.value,
                  props = Props.one("custom", Fixed(Array[Byte](Byte.MaxValue)))
                ).map(Test(_))
              }

            val expectedCustom = "\u007f"

            assertSchemaIs[Test] {
              s"""{"type":"record","name":"Test","fields":[{"name":"value","type":"int","custom":"$expectedCustom"}]}"""
            }
          }
        }
      }

      describe("encode") {
        it("should encode as record") {
          assertEncodeIs[CaseClassTwoFields](
            CaseClassTwoFields("name", 0),
            Right {
              val record = new GenericData.Record(schema[CaseClassTwoFields])
              record.put(0, unsafeEncode("name"))
              record.put(1, unsafeEncode(0))
              record
            }
          )
        }

        it("should support None as default value") {
          case class Test(value: Option[Int])

          implicit val testCodec: Codec[Test] =
            Codec.record("Test", "") { field =>
              field("value", _.value, default = Some(None)).map(Test(_))
            }

          assertEncodeIs[Test](
            Test(None),
            Right {
              val record = new GenericData.Record(schema[Test])
              record.put(0, null)
              record
            }
          )
        }

        it("should support Some as default value") {
          case class Test(value: Option[Int])

          implicit val testCodec: Codec[Test] =
            Codec.record("Test", "") { field =>
              field("value", _.value, default = Some(Some(0)))(
                Codec.union(alt => alt[Some[Int]] |+| alt[None.type])
              ).map(Test(_))
            }

          assertEncodeIs[Test](
            Test(None),
            Right {
              val record = new GenericData.Record(schema[Test])
              record.put(0, null)
              record
            }
          )
        }
      }

      describe("decode") {
        it("should error if schema is not record") {
          assertDecodeError[CaseClassTwoFields](
            unsafeEncode(CaseClassTwoFields("name", 123)),
<<<<<<< HEAD
            schema[String],
            "Got unexpected schema type STRING while decoding vulcan.examples.CaseClassTwoFields, expected schema type RECORD"
=======
            unsafeSchema[String],
            "Error decoding vulcan.examples.CaseClassTwoFields: Got unexpected schema type STRING, expected schema type RECORD"
>>>>>>> 52cc0e72
          )
        }

        it("should error if value is not indexed record") {
          assertDecodeError[CaseClassTwoFields](
            unsafeEncode(123),
<<<<<<< HEAD
            schema[CaseClassTwoFields],
            "Got unexpected type java.lang.Integer while decoding vulcan.examples.CaseClassTwoFields, expected type IndexedRecord"
=======
            unsafeSchema[CaseClassTwoFields],
            "Error decoding vulcan.examples.CaseClassTwoFields: Got unexpected type java.lang.Integer, expected type IndexedRecord"
>>>>>>> 52cc0e72
          )
        }

        it("should error if any field without default value is missing") {
          assertDecodeError[CaseClassTwoFields](
            {
              val recordSchema =
                Schema.createRecord("CaseClassTwoFields", null, "vulcan.examples", false)

              recordSchema.setFields(
                List(
                  new Schema.Field(
                    "name",
                    schema[String],
                    null
                  )
                ).asJava
              )

              val record = new GenericData.Record(recordSchema)
              record.put(0, unsafeEncode("name"))
              record
            },
<<<<<<< HEAD
            schema[CaseClassTwoFields],
            "Record writer schema is missing field 'age' while decoding vulcan.examples.CaseClassTwoFields"
=======
            unsafeSchema[CaseClassTwoFields],
            "Error decoding vulcan.examples.CaseClassTwoFields: Record writer schema is missing field 'age'"
>>>>>>> 52cc0e72
          )
        }

        it("should decode if field with default value is missing") {
          assertDecodeIs[CaseClassTwoFields](
            {
              val recordSchema =
                Schema.createRecord("CaseClassTwoFields", null, "vulcan.examples", false)

              recordSchema.setFields(
                List(
                  new Schema.Field(
                    "age",
                    schema[Int],
                    null
                  )
                ).asJava
              )

              val record = new GenericData.Record(recordSchema)
              record.put(0, 123)
              record
            },
            Right(CaseClassTwoFields("default name", 123))
          )
        }

        it("should decode as case class") {
          assertDecodeIs[CaseClassTwoFields](
            unsafeEncode(CaseClassTwoFields("name", 123)),
            Right(CaseClassTwoFields("name", 123))
          )
        }

        it("should support None as default value") {
          case class Test(value: Option[Int])

          implicit val testCodec: Codec[Test] =
            Codec.record("Test", "") { field =>
              field("value", _.value, default = Some(None)).map(Test(_))
            }

          assertDecodeIs[Test](
            unsafeEncode(Test(None)),
            Right(Test(None))
          )
        }

        it("should support Some as default value") {
          case class Test(value: Option[Int])

          implicit val testCodec: Codec[Test] =
            Codec.record("Test", "") { field =>
              field("value", _.value, default = Some(Some(0)))(
                Codec.union(alt => alt[Some[Int]] |+| alt[None.type])
              ).map(Test(_))
            }

          assertDecodeIs[Test](
            unsafeEncode(Test(None)),
            Right(Test(None))
          )
        }
      }
    }

    describe("seq") {
      describe("schema") {
        it("should be encoded as array") {
          assertSchemaIs[Seq[String]] {
            """{"type":"array","items":"string"}"""
          }
        }
      }

      describe("encode") {
        it("should encode as java list using encoder for underlying type") {
          assertEncodeIs[Seq[Int]](
            Seq(1, 2, 3),
            Right(List(unsafeEncode(1), unsafeEncode(2), unsafeEncode(3)).asJava)
          )
        }
      }

      describe("decode") {
        it("should error if schema is not array") {
          assertDecodeError[Seq[Int]](
            unsafeEncode(Seq(1, 2, 3)),
<<<<<<< HEAD
            schema[Int],
            "Got unexpected schema type INT while decoding Seq, expected schema type ARRAY"
=======
            unsafeSchema[Int],
            "Error decoding Seq: Error decoding List: Got unexpected schema type INT, expected schema type ARRAY"
>>>>>>> 52cc0e72
          )
        }

        it("should error if value is not collection") {
          assertDecodeError[Seq[Int]](
            unsafeEncode(10),
<<<<<<< HEAD
            schema[Seq[Int]],
            "Got unexpected type java.lang.Integer while decoding Seq, expected type Collection"
=======
            unsafeSchema[Seq[Int]],
            "Error decoding Seq: Error decoding List: Got unexpected type java.lang.Integer, expected type Collection"
>>>>>>> 52cc0e72
          )
        }

        it("should decode as Seq") {
          val value = Seq(1, 2, 3)
          assertDecodeIs[Seq[Int]](
            unsafeEncode(value),
            Right(value)
          )
        }
      }
    }

    describe("show") {
      it("should include the schema") {
        assert {
          Codec[Int].show == """Codec("int")"""
        }
      }

      it("should have a Show instance consistent with toString") {
        val codec = Codec[Boolean]
        assert {
          codec.show == codec.toString()
        }
      }
    }

    describe("set") {
      describe("schema") {
        it("should be encoded as array") {
          assertSchemaIs[Set[String]] {
            """{"type":"array","items":"string"}"""
          }
        }
      }

      describe("encode") {
        it("should encode as java list using encoder for underlying type") {
          assertEncodeIs[Set[Int]](
            Set(1, 2, 3),
            Right(List(unsafeEncode(1), unsafeEncode(2), unsafeEncode(3)).asJava)
          )
        }
      }

      describe("decode") {
        it("should error if schema is not array") {
          assertDecodeError[Set[Int]](
            unsafeEncode(Set(1, 2, 3)),
<<<<<<< HEAD
            schema[Int],
            "Got unexpected schema type INT while decoding Set, expected schema type ARRAY"
=======
            unsafeSchema[Int],
            "Error decoding Set: Error decoding List: Got unexpected schema type INT, expected schema type ARRAY"
>>>>>>> 52cc0e72
          )
        }

        it("should error if value is not collection") {
          assertDecodeError[Set[Int]](
            unsafeEncode(10),
<<<<<<< HEAD
            schema[Set[Int]],
            "Got unexpected type java.lang.Integer while decoding Set, expected type Collection"
=======
            unsafeSchema[Set[Int]],
            "Error decoding Set: Error decoding List: Got unexpected type java.lang.Integer, expected type Collection"
>>>>>>> 52cc0e72
          )
        }

        it("should decode as Set") {
          val value = Set(1, 2, 3)
          assertDecodeIs[Set[Int]](
            unsafeEncode(value),
            Right(value)
          )
        }
      }
    }

    describe("short") {
      describe("schema") {
        it("should be encoded as int") {
          assertSchemaIs[Short] {
            """"int""""
          }
        }
      }

      describe("encode") {
        it("should encode as int") {
          val value = 1.toShort
          assertEncodeIs[Short](
            value,
            Right(java.lang.Integer.valueOf(1))
          )
        }
      }

      describe("decode") {
        it("should error if schema is not int") {
          assertDecodeError[Short](
            unsafeEncode(1.toShort),
<<<<<<< HEAD
            schema[String],
            "Got unexpected schema type STRING while decoding Short, expected schema type INT"
=======
            unsafeSchema[String],
            "Error decoding Short: Error decoding Int: Got unexpected schema type STRING, expected schema type INT"
>>>>>>> 52cc0e72
          )
        }

        it("should error if value is not int") {
          assertDecodeError[Short](
            unsafeEncode("value"),
<<<<<<< HEAD
            schema[Short],
            "Got unexpected type org.apache.avro.util.Utf8 while decoding Short, expected type Int"
=======
            unsafeSchema[Short],
            "Error decoding Short: Error decoding Int: Got unexpected type org.apache.avro.util.Utf8, expected type Int"
>>>>>>> 52cc0e72
          )
        }

        it("should error if int value is not short") {
          val gen =
            Gen.oneOf(
              Gen.chooseNum(Int.MinValue, Short.MinValue.toInt - 1),
              Gen.chooseNum(Short.MaxValue.toInt + 1, Int.MaxValue)
            )

          forAll(gen) { nonShort =>
            assertDecodeError[Short](
              unsafeEncode(nonShort),
<<<<<<< HEAD
              schema[Short],
              s"Got unexpected Short value $nonShort, expected value in range -32768 to 32767"
=======
              unsafeSchema[Short],
              s"Error decoding Short: Got unexpected Int value $nonShort, expected value in range -32768 to 32767"
>>>>>>> 52cc0e72
            )
          }
        }

        it("should decode as short") {
          forAll { (short: Short) =>
            assertDecodeIs[Short](
              unsafeEncode(short),
              Right(short)
            )
          }
        }
      }
    }

    describe("string") {
      describe("schema") {
        it("should be encoded as string") {
          assertSchemaIs[String] {
            """"string""""
          }
        }
      }

      describe("encode") {
        it("should encode as utf8") {
          val value = "abc"
          assertEncodeIs[String](
            value,
            Right(new Utf8(value))
          )
        }
      }

      describe("decode") {
        it("should error if schema is not string or bytes") {
          assertDecodeError[String](
            unsafeEncode("abc"),
<<<<<<< HEAD
            schema[Int],
            "Got unexpected schema type INT while decoding String, expected schema type STRING"
=======
            unsafeSchema[Int],
            "Error decoding String: Got unexpected schema type INT, expected schema type STRING"
>>>>>>> 52cc0e72
          )
        }

        it("should error if value is not utf8, string, or bytes") {
          assertDecodeError[String](
            unsafeEncode(10),
<<<<<<< HEAD
            schema[String],
            "Got unexpected type java.lang.Integer while decoding String, expected types String, Utf8"
=======
            unsafeSchema[String],
            "Error decoding String: Got unexpected type java.lang.Integer, expected types String, Utf8"
>>>>>>> 52cc0e72
          )
        }

        it("should decode utf8 as string") {
          val value = "abc"
          assertDecodeIs[String](
            unsafeEncode(value),
            Right(value)
          )
        }

        it("should decode string as string") {
          val value = "abc"
          assertDecodeIs[String](
            value,
            Right(value)
          )
        }

        it("should decode bytes as string") {
          val value = ByteBuffer.wrap("abc".getBytes(StandardCharsets.UTF_8))
          assertDecodeIs[String](
            value,
            Right("abc"),
            Some(SchemaBuilder.builder().bytesType())
          )
        }
      }
    }

    describe("toJson") {
      it("should encode to Json format") {
        assert(Codec.toJson[Int](1) == Right("1"))
      }
    }

    describe("union") {
      describe("schema") {
        it("should encode as union") {
          assertSchemaIs[SealedTraitCaseClass] {
            """[{"type":"record","name":"FirstInSealedTraitCaseClass","namespace":"com.example","fields":[{"name":"value","type":"int"}]},{"type":"record","name":"SecondInSealedTraitCaseClass","namespace":"com.example","fields":[{"name":"value","type":"string"}]},"int"]"""
          }
        }

        it("should capture errors on nested unions") {
          assertSchemaError(Codec[SealedTraitCaseClassNestedUnion]) {
            """org.apache.avro.AvroRuntimeException: Nested union: [["null","int"]]"""
          }
        }
      }

      describe("encode") {
        it("should error if subtype is not an alternative") {
          assertEncodeError[SealedTraitCaseClassIncomplete](
            SecondInSealedTraitCaseClassIncomplete(0d),
            "Error encoding union: Exhausted alternatives for type vulcan.examples.SecondInSealedTraitCaseClassIncomplete"
          )
        }

        it("should error if subtype is not an alternative and value null") {
          assertEncodeError[SealedTraitCaseClassIncomplete](
            null,
            "Error encoding union: Exhausted alternatives for type null"
          )
        }

        it("should encode with encoder for alternative") {
          val value = FirstInSealedTraitCaseClass(0)
          assertEncodeIs[SealedTraitCaseClass](
            value,
            Right(unsafeEncode[SealedTraitCaseClass](value))
          )
        }
      }

      describe("decode") {
        it("should error if schema is not in union") {
          assertDecodeError[SealedTraitCaseClass](
            unsafeEncode[SealedTraitCaseClass](FirstInSealedTraitCaseClass(0)),
<<<<<<< HEAD
            schema[String],
            "Missing schema FirstInSealedTraitCaseClass in union"
=======
            unsafeSchema[String],
            "Error decoding union: Missing schema FirstInSealedTraitCaseClass in union"
>>>>>>> 52cc0e72
          )
        }

        it("should decode if schema is part of union") {
          assertDecodeIs[SealedTraitCaseClass](
            unsafeEncode[SealedTraitCaseClass](FirstInSealedTraitCaseClass(0)),
            Right(FirstInSealedTraitCaseClass(0)),
            Some(schema[FirstInSealedTraitCaseClass])
          )
        }

        it("should error if value is not an alternative") {
          assertDecodeError[SealedTraitCaseClass](
            unsafeEncode(123d),
<<<<<<< HEAD
            schema[SealedTraitCaseClass],
            "Exhausted alternatives for type java.lang.Double"
=======
            unsafeSchema[SealedTraitCaseClass],
            "Error decoding union: Exhausted alternatives for type java.lang.Double"
>>>>>>> 52cc0e72
          )
        }

        it("should error if value is null and not an alternative") {
          assertDecodeError[SealedTraitCaseClass](
            null,
<<<<<<< HEAD
            schema[SealedTraitCaseClass],
            "Exhausted alternatives for type null"
=======
            unsafeSchema[SealedTraitCaseClass],
            "Error decoding union: Exhausted alternatives for type null"
>>>>>>> 52cc0e72
          )
        }

        it("should error if no schema in union with container name") {
          assertDecodeError[SealedTraitCaseClassSingle](
            unsafeEncode[SealedTraitCaseClassSingle](CaseClassInSealedTraitCaseClassSingle(0)),
<<<<<<< HEAD
            schema[SealedTraitCaseClass],
            "Missing schema CaseClassInSealedTraitCaseClassSingle in union"
=======
            unsafeSchema[SealedTraitCaseClass],
            "Error decoding union: Missing schema CaseClassInSealedTraitCaseClassSingle in union"
>>>>>>> 52cc0e72
          )
        }

        it("should error if no alternative with container name") {
          assertDecodeError[SealedTraitCaseClass](
            unsafeEncode[SealedTraitCaseClassSingle](CaseClassInSealedTraitCaseClassSingle(0)),
<<<<<<< HEAD
            schema[SealedTraitCaseClassSingle],
            "Missing alternative CaseClassInSealedTraitCaseClassSingle in union"
=======
            unsafeSchema[SealedTraitCaseClassSingle],
            "Error decoding union: Missing alternative CaseClassInSealedTraitCaseClassSingle in union"
>>>>>>> 52cc0e72
          )
        }

        it("should decode using schema and decoder for alternative") {
          assertDecodeIs[SealedTraitCaseClass](
            unsafeEncode[SealedTraitCaseClass](FirstInSealedTraitCaseClass(0)),
            Right(FirstInSealedTraitCaseClass(0))
          )
        }
      }
    }

    describe("unit") {
      describe("schema") {
        it("should be encoded as null") {
          assertSchemaIs[Unit] {
            """"null""""
          }
        }
      }

      describe("encode") {
        it("should encode as null") {
          val value = ()
          assertEncodeIs[Unit](
            value,
            Right(null)
          )
        }
      }

      describe("decode") {
        it("should error if schema is not null") {
          assertDecodeError[Unit](
            unsafeEncode(()),
<<<<<<< HEAD
            schema[Int],
            "Got unexpected schema type INT while decoding Unit, expected schema type NULL"
=======
            unsafeSchema[Int],
            "Error decoding Unit: Got unexpected schema type INT, expected schema type NULL"
>>>>>>> 52cc0e72
          )
        }

        it("should error if value is not null") {
          assertDecodeError[Unit](
            unsafeEncode(10),
<<<<<<< HEAD
            schema[Unit],
            "Got unexpected type java.lang.Integer while decoding Unit, expected type null"
=======
            unsafeSchema[Unit],
            "Error decoding Unit: Got unexpected type java.lang.Integer, expected type null"
>>>>>>> 52cc0e72
          )
        }

        it("should decode null as unit") {
          assertDecodeIs[Unit](
            unsafeEncode(()),
            Right(())
          )
        }
      }
    }

    describe("uuid") {
      describe("schema") {
        it("should be encoded as string with logical type uuid") {
          assertSchemaIs[UUID] {
            """{"type":"string","logicalType":"uuid"}"""
          }
        }
      }

      describe("encode") {
        it("should encode as utf8") {
          val value = UUID.randomUUID()
          assertEncodeIs[UUID](
            value,
            Right(new Utf8(value.toString()))
          )
        }
      }

      describe("decode") {
        it("should error if schema is not string") {
          assertDecodeError[UUID](
            unsafeEncode(UUID.randomUUID()),
<<<<<<< HEAD
            schema[Int],
            "Got unexpected schema type INT while decoding UUID, expected schema type STRING"
=======
            unsafeSchema[Int],
            "Error decoding UUID: Got unexpected schema type INT, expected schema type STRING"
>>>>>>> 52cc0e72
          )
        }

        it("should error if logical type is not uuid") {
          assertDecodeError[UUID](
            unsafeEncode(UUID.randomUUID()),
<<<<<<< HEAD
            schema[String],
            "Got unexpected missing logical type while decoding UUID"
=======
            unsafeSchema[String],
            "Error decoding UUID: Got unexpected missing logical type"
>>>>>>> 52cc0e72
          )
        }

        it("should error if value is not utf8") {
          assertDecodeError[UUID](
            10,
<<<<<<< HEAD
            schema[UUID],
            "Got unexpected type java.lang.Integer while decoding UUID, expected type Utf8"
=======
            unsafeSchema[UUID],
            "Error decoding UUID: Got unexpected type java.lang.Integer, expected type Utf8"
>>>>>>> 52cc0e72
          )
        }

        it("should error if value is not uuid") {
          assertDecodeError[UUID](
            new Utf8("not-uuid"),
<<<<<<< HEAD
            schema[UUID],
            "java.lang.IllegalArgumentException: Invalid UUID string: not-uuid"
=======
            unsafeSchema[UUID],
            "Error decoding UUID: java.lang.IllegalArgumentException: Invalid UUID string: not-uuid"
>>>>>>> 52cc0e72
          )
        }

        it("should decode uuid") {
          val value = UUID.randomUUID()
          assertDecodeIs[UUID](
            unsafeEncode(value),
            Right(value)
          )
        }
      }
    }

    describe("vector") {
      describe("schema") {
        it("should be encoded as an array") {
          assertSchemaIs[Vector[Option[Long]]] {
            """{"type":"array","items":["null","long"]}"""
          }
        }
      }

      describe("encode") {
        it("should encode as java vector using encoder for underlying type") {
          assertEncodeIs[Vector[Int]](
            Vector(1, 2, 3),
            Right(Vector(unsafeEncode(1), unsafeEncode(2), unsafeEncode(3)).asJava)
          )
        }
      }

      describe("decode") {
        it("should error if schema is not array") {
          assertDecodeError[Vector[Int]](
            unsafeEncode(Vector(1, 2, 3)),
<<<<<<< HEAD
            schema[Int],
            "Got unexpected schema type INT while decoding Vector, expected schema type ARRAY"
=======
            unsafeSchema[Int],
            "Error decoding Vector: Got unexpected schema type INT, expected schema type ARRAY"
>>>>>>> 52cc0e72
          )
        }

        it("should error if value is not collection") {
          assertDecodeError[Vector[Int]](
            unsafeEncode(10),
<<<<<<< HEAD
            schema[Vector[Int]],
            "Got unexpected type java.lang.Integer while decoding Vector, expected type Collection"
=======
            unsafeSchema[Vector[Int]],
            "Error decoding Vector: Got unexpected type java.lang.Integer, expected type Collection"
>>>>>>> 52cc0e72
          )
        }

        it("should decode as Vector") {
          val value = Vector(1, 2, 3)
          assertDecodeIs[Vector[Int]](
            unsafeEncode(value),
            Right(value)
          )
        }
      }
    }
  }
}
trait CodecSpecHelpers {
  self: BaseSpec =>
  def schema[A](implicit codec: Codec[A]): Schema =
    codec.schema

  def unsafeEncode[A](a: A)(implicit codec: Codec[A]): Any =
    codec.encode(a).value

  def unsafeDecode[A](value: Any)(implicit codec: Codec[A]): A =
    codec.decode(value, codec.schema).value

  def assertSchemaIs[A](expectedSchema: String)(implicit codec: Codec[A]): Assertion =
    assert(codec.schema.toString == expectedSchema)

  def assertEncodeIs[A](
    a: A,
    encoded: Either[AvroError, Any]
  )(implicit codec: Codec[A]): Assertion =
    assert {
      val encode = codec.encode(a).value
      encode === encoded.value
    }

  def assertDecodeIs[A](
    value: Any,
    decoded: Either[AvroError, A],
    schema: Option[Schema] = None
  )(implicit codec: Codec[A]): Assertion =
    assert {
      val decode =
        schema
          .map(codec.decode(value, _).value)
          .getOrElse(unsafeDecode(value))

      decode === decoded.value
    }

  def assertSchemaError[A](codec: => Codec[A])(
    expectedErrorMessage: String
  ): Assertion =
    assert(
      Either
        .catchNonFatal(codec)
        .swap
        .value
        .asInstanceOf[AvroException]
        .message == expectedErrorMessage
    )

  def assertDecodeError[A](
    value: Any,
    schema: Schema,
    expectedErrorMessage: String
  )(implicit codec: Codec[A]): Assertion =
    assert(codec.decode(value, schema).swap.value.message == expectedErrorMessage)

  def assertEncodeError[A](
    a: A,
    expectedErrorMessage: String
  )(implicit codec: Codec[A]): Assertion =
    assert(codec.encode(a).swap.value.message == expectedErrorMessage)
}<|MERGE_RESOLUTION|>--- conflicted
+++ resolved
@@ -42,39 +42,24 @@
         it("should error if schema is not boolean") {
           assertDecodeError[Boolean](
             unsafeEncode(false),
-<<<<<<< HEAD
             schema[Long],
-            "Got unexpected schema type LONG while decoding Boolean, expected schema type BOOLEAN"
-=======
-            unsafeSchema[Long],
             "Error decoding Boolean: Got unexpected schema type LONG, expected schema type BOOLEAN"
->>>>>>> 52cc0e72
           )
         }
 
         it("should error if value is not boolean") {
           assertDecodeError[Boolean](
             unsafeEncode(10L),
-<<<<<<< HEAD
             schema[Boolean],
-            "Got unexpected type java.lang.Long while decoding Boolean, expected type Boolean"
-=======
-            unsafeSchema[Boolean],
             "Error decoding Boolean: Got unexpected type java.lang.Long, expected type Boolean"
->>>>>>> 52cc0e72
           )
         }
 
         it("should error if value is null") {
           assertDecodeError[Boolean](
             null,
-<<<<<<< HEAD
             schema[Boolean],
-            "Got unexpected type null while decoding Boolean, expected type Boolean"
-=======
-            unsafeSchema[Boolean],
             "Error decoding Boolean: Got unexpected type null, expected type Boolean"
->>>>>>> 52cc0e72
           )
         }
 
@@ -111,26 +96,16 @@
         it("should error if schema is not int") {
           assertDecodeError[Byte](
             unsafeEncode(1.toByte),
-<<<<<<< HEAD
             schema[String],
-            "Got unexpected schema type STRING while decoding Byte, expected schema type INT"
-=======
-            unsafeSchema[String],
             "Error decoding Byte: Error decoding Int: Got unexpected schema type STRING, expected schema type INT"
->>>>>>> 52cc0e72
           )
         }
 
         it("should error if value is not int") {
           assertDecodeError[Byte](
             unsafeEncode("value"),
-<<<<<<< HEAD
             schema[Byte],
-            "Got unexpected type org.apache.avro.util.Utf8 while decoding Byte, expected type Int"
-=======
-            unsafeSchema[Byte],
             "Error decoding Byte: Error decoding Int: Got unexpected type org.apache.avro.util.Utf8, expected type Int"
->>>>>>> 52cc0e72
           )
         }
 
@@ -144,13 +119,8 @@
           forAll(gen) { nonByte =>
             assertDecodeError[Byte](
               unsafeEncode(nonByte),
-<<<<<<< HEAD
               schema[Byte],
-              s"Got unexpected Byte value $nonByte, expected value in range -128 to 127"
-=======
-              unsafeSchema[Byte],
               s"Error decoding Byte: Got unexpected Int value $nonByte, expected value in range -128 to 127"
->>>>>>> 52cc0e72
             )
           }
         }
@@ -188,26 +158,16 @@
         it("should error on schema other than bytes or string") {
           assertDecodeError[Array[Byte]](
             unsafeEncode[Array[Byte]](Array(1)),
-<<<<<<< HEAD
             schema[Int],
-            "Got unexpected schema type INT while decoding Array[Byte], expected schema type BYTES"
-=======
-            unsafeSchema[Int],
             "Error decoding Array[Byte]: Got unexpected schema type INT, expected schema type BYTES"
->>>>>>> 52cc0e72
           )
         }
 
         it("should error if value is not ByteBuffer") {
           assertDecodeError[Array[Byte]](
             10,
-<<<<<<< HEAD
             schema[Array[Byte]],
-            "Got unexpected type java.lang.Integer while decoding Array[Byte], expected type ByteBuffer"
-=======
-            unsafeSchema[Array[Byte]],
             "Error decoding Array[Byte]: Got unexpected type java.lang.Integer, expected type ByteBuffer"
->>>>>>> 52cc0e72
           )
         }
 
@@ -249,26 +209,16 @@
         it("should error if schema is not array") {
           assertDecodeError[Chain[Int]](
             unsafeEncode(Chain(1, 2, 3)),
-<<<<<<< HEAD
             schema[Int],
-            "Got unexpected schema type INT while decoding Chain, expected schema type ARRAY"
-=======
-            unsafeSchema[Int],
             "Error decoding Chain: Got unexpected schema type INT, expected schema type ARRAY"
->>>>>>> 52cc0e72
           )
         }
 
         it("should error if value is not collection") {
           assertDecodeError[Chain[Int]](
             unsafeEncode(10),
-<<<<<<< HEAD
             schema[Chain[Int]],
-            "Got unexpected type java.lang.Integer while decoding Chain, expected type Collection"
-=======
-            unsafeSchema[Chain[Int]],
             "Error decoding Chain: Got unexpected type java.lang.Integer, expected type Collection"
->>>>>>> 52cc0e72
           )
         }
 
@@ -305,52 +255,32 @@
         it("should error if schema is not string") {
           assertDecodeError[Char](
             unsafeEncode('a'),
-<<<<<<< HEAD
             schema[Int],
-            "Got unexpected schema type INT while decoding Char, expected schema type STRING"
-=======
-            unsafeSchema[Int],
             "Error decoding Char: Got unexpected schema type INT, expected schema type STRING"
->>>>>>> 52cc0e72
           )
         }
 
         it("should error if value is not utf8") {
           assertDecodeError[Char](
             unsafeEncode(10),
-<<<<<<< HEAD
             schema[String],
-            "Got unexpected type java.lang.Integer while decoding Char, expected type Utf8"
-=======
-            unsafeSchema[String],
             "Error decoding Char: Got unexpected type java.lang.Integer, expected type Utf8"
->>>>>>> 52cc0e72
           )
         }
 
         it("should error if utf8 value is empty") {
           assertDecodeError[Char](
             unsafeEncode(""),
-<<<<<<< HEAD
             schema[String],
-            "Got unexpected String with length 0 while decoding Char, expected length 1"
-=======
-            unsafeSchema[String],
             "Error decoding Char: Got unexpected String with length 0, expected length 1"
->>>>>>> 52cc0e72
           )
         }
 
         it("should error if utf8 value has more than 1 char") {
           assertDecodeError[Char](
             unsafeEncode("ab"),
-<<<<<<< HEAD
             schema[String],
-            "Got unexpected String with length 2 while decoding Char, expected length 1"
-=======
-            unsafeSchema[String],
             "Error decoding Char: Got unexpected String with length 2, expected length 1"
->>>>>>> 52cc0e72
           )
         }
       }
@@ -420,26 +350,16 @@
         it("should error if schema is not bytes") {
           assertDecodeError[BigDecimal](
             unsafeEncode(BigDecimal("123.45678")),
-<<<<<<< HEAD
             schema[String],
-            "Got unexpected schema type STRING while decoding BigDecimal, expected schema type BYTES"
-=======
-            unsafeSchema[String],
             "Error decoding BigDecimal: Got unexpected schema type STRING, expected schema type BYTES"
->>>>>>> 52cc0e72
           )
         }
 
         it("should error if value is not byte buffer") {
           assertDecodeError[BigDecimal](
             unsafeEncode(10),
-<<<<<<< HEAD
             schema[BigDecimal],
-            "Got unexpected type java.lang.Integer while decoding BigDecimal, expected type ByteBuffer"
-=======
-            unsafeSchema[BigDecimal],
             "Error decoding BigDecimal: Got unexpected type java.lang.Integer, expected type ByteBuffer"
->>>>>>> 52cc0e72
           )
         }
 
@@ -515,26 +435,16 @@
         it("should error if schema is not double or promotable to double") {
           assertDecodeError[Double](
             unsafeEncode(123d),
-<<<<<<< HEAD
             schema[String],
-            "Got unexpected schema type STRING while decoding Double, expected schema type DOUBLE"
-=======
-            unsafeSchema[String],
             "Error decoding Double: Got unexpected schema type STRING, expected schema type DOUBLE"
->>>>>>> 52cc0e72
           )
         }
 
         it("should error if value is not double or promotable to double") {
           assertDecodeError[Double](
             unsafeEncode("foo"),
-<<<<<<< HEAD
             schema[Double],
-            "Got unexpected type org.apache.avro.util.Utf8 while decoding Double, expected type Double"
-=======
-            unsafeSchema[Double],
             "Error decoding Double: Got unexpected type org.apache.avro.util.Utf8, expected types Double, Float, Integer, Long"
->>>>>>> 52cc0e72
           )
         }
 
@@ -601,13 +511,8 @@
         it("should error if schema type not in union") {
           assertDecodeError[Either[Int, Double]](
             unsafeEncode[Either[Int, Double]](Right(1d)),
-<<<<<<< HEAD
             schema[String],
-            "Exhausted alternatives for type java.lang.Double"
-=======
-            unsafeSchema[String],
             "Error decoding Either: Error decoding union: Exhausted alternatives for type java.lang.Double"
->>>>>>> 52cc0e72
           )
         }
 
@@ -679,26 +584,16 @@
         it("should error if schema type is not enum") {
           assertDecodeError[SealedTraitEnum](
             unsafeEncode[SealedTraitEnum](FirstInSealedTraitEnum),
-<<<<<<< HEAD
             schema[String],
-            "Got unexpected schema type STRING while decoding vulcan.examples.SealedTraitEnum, expected schema type ENUM"
-=======
-            unsafeSchema[String],
             "Error decoding vulcan.examples.SealedTraitEnum: Got unexpected schema type STRING, expected schema type ENUM"
->>>>>>> 52cc0e72
           )
         }
 
         it("should error if value is not GenericEnumSymbol") {
           assertDecodeError[SealedTraitEnum](
             unsafeEncode(10),
-<<<<<<< HEAD
             schema[SealedTraitEnum],
-            "Got unexpected type java.lang.Integer while decoding vulcan.examples.SealedTraitEnum, expected type GenericEnumSymbol"
-=======
-            unsafeSchema[SealedTraitEnum],
             "Error decoding vulcan.examples.SealedTraitEnum: Got unexpected type java.lang.Integer, expected type GenericEnumSymbol"
->>>>>>> 52cc0e72
           )
         }
 
@@ -723,13 +618,8 @@
                 .symbols("symbol"),
               "symbol"
             ),
-<<<<<<< HEAD
             schema[SealedTraitEnum],
-            "symbol is not part of schema symbols [first, second] for type vulcan.examples.SealedTraitEnumNoDefault"
-=======
-            unsafeSchema[SealedTraitEnum],
             "Error decoding vulcan.examples.SealedTraitEnumNoDefault: symbol is not one of schema symbols [first, second]"
->>>>>>> 52cc0e72
           )
         }
 
@@ -792,26 +682,16 @@
         it("should error if schema is not fixed") {
           assertDecodeError[FixedBoolean](
             unsafeEncode[FixedBoolean](FalseFixedBoolean),
-<<<<<<< HEAD
             schema[String],
-            "Got unexpected schema type STRING while decoding vulcan.examples.FixedBoolean, expected schema type FIXED"
-=======
-            unsafeSchema[String],
             "Error decoding vulcan.examples.FixedBoolean: Got unexpected schema type STRING, expected schema type FIXED"
->>>>>>> 52cc0e72
           )
         }
 
         it("should error if value is not GenericFixed") {
           assertDecodeError[FixedBoolean](
             123,
-<<<<<<< HEAD
             schema[FixedBoolean],
-            "Got unexpected type java.lang.Integer while decoding vulcan.examples.FixedBoolean, expected type GenericFixed"
-=======
-            unsafeSchema[FixedBoolean],
             "Error decoding vulcan.examples.FixedBoolean: Got unexpected type java.lang.Integer, expected type GenericFixed"
->>>>>>> 52cc0e72
           )
         }
 
@@ -827,13 +707,8 @@
                   .fixed("FixedBoolean")
                   .size(2)
               ),
-<<<<<<< HEAD
             schema[FixedBoolean],
-            "Got 2 bytes while decoding vulcan.examples.FixedBoolean, expected fixed size 1"
-=======
-            unsafeSchema[FixedBoolean],
             "Error decoding vulcan.examples.FixedBoolean: Got 2 bytes, expected fixed size 1"
->>>>>>> 52cc0e72
           )
         }
 
@@ -869,26 +744,16 @@
         it("should error if schema is not float or promotable to float") {
           assertDecodeError[Float](
             unsafeEncode(123f),
-<<<<<<< HEAD
             schema[String],
-            "Got unexpected schema type STRING while decoding Float, expected schema type FLOAT"
-=======
-            unsafeSchema[String],
             "Error decoding Float: Got unexpected schema type STRING, expected schema type FLOAT"
->>>>>>> 52cc0e72
           )
         }
 
         it("should error if value is not float or promotable to float") {
           assertDecodeError[Float](
             unsafeEncode("foo"),
-<<<<<<< HEAD
             schema[Float],
-            "Got unexpected type org.apache.avro.util.Utf8 while decoding Float, expected type Float"
-=======
-            unsafeSchema[Float],
             "Error decoding Float: Got unexpected type org.apache.avro.util.Utf8, expected type Float"
->>>>>>> 52cc0e72
           )
         }
 
@@ -968,26 +833,16 @@
         it("should error if schema is not long") {
           assertDecodeError[Instant](
             unsafeEncode(Instant.now()),
-<<<<<<< HEAD
             schema[Int],
-            "Got unexpected schema type INT while decoding Instant, expected schema type LONG"
-=======
-            unsafeSchema[Int],
             "Error decoding Instant: Got unexpected schema type INT, expected schema type LONG"
->>>>>>> 52cc0e72
           )
         }
 
         it("should error if logical type is missing") {
           assertDecodeError[Instant](
             unsafeEncode(Instant.now()),
-<<<<<<< HEAD
             schema[Long],
-            "Got unexpected missing logical type while decoding Instant"
-=======
-            unsafeSchema[Long],
             "Error decoding Instant: Got unexpected missing logical type"
->>>>>>> 52cc0e72
           )
         }
 
@@ -1005,13 +860,8 @@
         it("should error if value is not long") {
           assertDecodeError[Instant](
             unsafeEncode(123),
-<<<<<<< HEAD
             schema[Instant],
-            "Got unexpected type java.lang.Integer while decoding Instant, expected type Long"
-=======
-            unsafeSchema[Instant],
             "Error decoding Instant: Got unexpected type java.lang.Integer, expected type Long"
->>>>>>> 52cc0e72
           )
         }
 
@@ -1152,26 +1002,16 @@
         it("should error if schema is not int") {
           assertDecodeError[Int](
             unsafeEncode(123),
-<<<<<<< HEAD
             schema[Long],
-            "Got unexpected schema type LONG while decoding Int, expected schema type INT"
-=======
-            unsafeSchema[Long],
             "Error decoding Int: Got unexpected schema type LONG, expected schema type INT"
->>>>>>> 52cc0e72
           )
         }
 
         it("should error if value is not int") {
           assertDecodeError[Int](
             unsafeEncode(10L),
-<<<<<<< HEAD
             schema[Int],
-            "Got unexpected type java.lang.Long while decoding Int, expected type Int"
-=======
-            unsafeSchema[Int],
             "Error decoding Int: Got unexpected type java.lang.Long, expected type Int"
->>>>>>> 52cc0e72
           )
         }
 
@@ -1207,26 +1047,16 @@
         it("should error if schema is not array") {
           assertDecodeError[List[Int]](
             unsafeEncode(List(1, 2, 3)),
-<<<<<<< HEAD
             schema[Int],
-            "Got unexpected schema type INT while decoding List, expected schema type ARRAY"
-=======
-            unsafeSchema[Int],
             "Error decoding List: Got unexpected schema type INT, expected schema type ARRAY"
->>>>>>> 52cc0e72
           )
         }
 
         it("should error if value is not collection") {
           assertDecodeError[List[Int]](
             unsafeEncode(10),
-<<<<<<< HEAD
             schema[List[Int]],
-            "Got unexpected type java.lang.Integer while decoding List, expected type Collection"
-=======
-            unsafeSchema[List[Int]],
             "Error decoding List: Got unexpected type java.lang.Integer, expected type Collection"
->>>>>>> 52cc0e72
           )
         }
 
@@ -1263,39 +1093,24 @@
         it("should error if schema is not int") {
           assertDecodeError[LocalDate](
             unsafeEncode(LocalDate.now()),
-<<<<<<< HEAD
             schema[Long],
-            "Got unexpected schema type LONG while decoding LocalDate, expected schema type INT"
-=======
-            unsafeSchema[Long],
             "Error decoding LocalDate: Got unexpected schema type LONG, expected schema type INT"
->>>>>>> 52cc0e72
           )
         }
 
         it("should error if logical type is not date") {
           assertDecodeError[LocalDate](
             unsafeEncode(LocalDate.now()),
-<<<<<<< HEAD
             schema[Int],
-            "Got unexpected missing logical type while decoding LocalDate"
-=======
-            unsafeSchema[Int],
             "Error decoding LocalDate: Got unexpected missing logical type"
->>>>>>> 52cc0e72
           )
         }
 
         it("should error if value is not int") {
           assertDecodeError[LocalDate](
             unsafeEncode(123L),
-<<<<<<< HEAD
             schema[LocalDate],
-            "Got unexpected type java.lang.Long while decoding LocalDate, expected type Integer"
-=======
-            unsafeSchema[LocalDate],
             "Error decoding LocalDate: Got unexpected type java.lang.Long, expected type Integer"
->>>>>>> 52cc0e72
           )
         }
 
@@ -1332,26 +1147,16 @@
         it("should error if schema is not int or long") {
           assertDecodeError[Long](
             unsafeEncode(123L),
-<<<<<<< HEAD
             schema[String],
-            "Got unexpected schema type STRING while decoding Long, expected schema type LONG"
-=======
-            unsafeSchema[String],
             "Error decoding Long: Got unexpected schema type STRING, expected schema type LONG"
->>>>>>> 52cc0e72
           )
         }
 
         it("should error if value is not int or long") {
           assertDecodeError[Long](
             unsafeEncode(123.0),
-<<<<<<< HEAD
             schema[Long],
-            "Got unexpected type java.lang.Double while decoding Long, expected type Long"
-=======
-            unsafeSchema[Long],
             "Error decoding Long: Got unexpected type java.lang.Double, expected type Long"
->>>>>>> 52cc0e72
           )
         }
 
@@ -1403,39 +1208,24 @@
         it("should error if value is not java.util.Map") {
           assertDecodeError[Map[String, Int]](
             123,
-<<<<<<< HEAD
             schema[Map[String, Int]],
-            "Got unexpected type java.lang.Integer while decoding Map, expected type java.util.Map"
-=======
-            unsafeSchema[Map[String, Int]],
             "Error decoding Map: Got unexpected type java.lang.Integer, expected type java.util.Map"
->>>>>>> 52cc0e72
           )
         }
 
         it("should error if keys are not strings") {
           assertDecodeError[Map[String, Int]](
             Map(1 -> 2).asJava,
-<<<<<<< HEAD
             schema[Map[String, Int]],
-            "Got unexpected map key with type java.lang.Integer while decoding Map, expected Utf8"
-=======
-            unsafeSchema[Map[String, Int]],
             "Error decoding Map: Got unexpected map key with type java.lang.Integer, expected Utf8"
->>>>>>> 52cc0e72
           )
         }
 
         it("should error if any keys are null") {
           assertDecodeError[Map[String, Int]](
             Map((null, 2)).asJava,
-<<<<<<< HEAD
             schema[Map[String, Int]],
-            "Got unexpected map key with type null while decoding Map, expected Utf8"
-=======
-            unsafeSchema[Map[String, Int]],
             "Error decoding Map: Got unexpected map key with type null, expected Utf8"
->>>>>>> 52cc0e72
           )
         }
 
@@ -1470,26 +1260,16 @@
         it("should error if schema is not null") {
           assertDecodeError[None.type](
             unsafeEncode(None),
-<<<<<<< HEAD
             schema[Int],
-            "Got unexpected schema type INT while decoding None, expected schema type NULL"
-=======
-            unsafeSchema[Int],
             "Error decoding None: Got unexpected schema type INT, expected schema type NULL"
->>>>>>> 52cc0e72
           )
         }
 
         it("should error if value is not null") {
           assertDecodeError[None.type](
             unsafeEncode(10),
-<<<<<<< HEAD
             schema[None.type],
-            "Got unexpected type java.lang.Integer while decoding None, expected type null"
-=======
-            unsafeSchema[None.type],
             "Error decoding None: Got unexpected type java.lang.Integer, expected type null"
->>>>>>> 52cc0e72
           )
         }
 
@@ -1524,39 +1304,24 @@
         it("should error if schema is not array") {
           assertDecodeError[NonEmptyChain[Int]](
             unsafeEncode(NonEmptyChain(1, 2, 3)),
-<<<<<<< HEAD
             schema[Int],
-            "Got unexpected schema type INT while decoding NonEmptyChain, expected schema type ARRAY"
-=======
-            unsafeSchema[Int],
             "Error decoding NonEmptyChain: Error decoding Chain: Got unexpected schema type INT, expected schema type ARRAY"
->>>>>>> 52cc0e72
           )
         }
 
         it("should error if value is not collection") {
           assertDecodeError[NonEmptyChain[Int]](
             unsafeEncode(10),
-<<<<<<< HEAD
             schema[NonEmptyChain[Int]],
-            "Got unexpected type java.lang.Integer while decoding NonEmptyChain, expected type Collection"
-=======
-            unsafeSchema[NonEmptyChain[Int]],
             "Error decoding NonEmptyChain: Error decoding Chain: Got unexpected type java.lang.Integer, expected type Collection"
->>>>>>> 52cc0e72
           )
         }
 
         it("should error on empty collection") {
           assertDecodeError[NonEmptyChain[Int]](
             unsafeEncode(Chain.empty[Int]),
-<<<<<<< HEAD
             schema[NonEmptyChain[Int]],
-            "Got unexpected empty collection while decoding NonEmptyChain"
-=======
-            unsafeSchema[NonEmptyChain[Int]],
             "Error decoding NonEmptyChain: Got unexpected empty collection"
->>>>>>> 52cc0e72
           )
         }
 
@@ -1592,39 +1357,24 @@
         it("should error if schema is not array") {
           assertDecodeError[NonEmptyList[Int]](
             unsafeEncode(NonEmptyList.of(1, 2, 3)),
-<<<<<<< HEAD
             schema[Int],
-            "Got unexpected schema type INT while decoding NonEmptyList, expected schema type ARRAY"
-=======
-            unsafeSchema[Int],
             "Error decoding NonEmptyList: Error decoding List: Got unexpected schema type INT, expected schema type ARRAY"
->>>>>>> 52cc0e72
           )
         }
 
         it("should error if value is not collection") {
           assertDecodeError[NonEmptyList[Int]](
             unsafeEncode(10),
-<<<<<<< HEAD
             schema[NonEmptyList[Int]],
-            "Got unexpected type java.lang.Integer while decoding NonEmptyList, expected type Collection"
-=======
-            unsafeSchema[NonEmptyList[Int]],
             "Error decoding NonEmptyList: Error decoding List: Got unexpected type java.lang.Integer, expected type Collection"
->>>>>>> 52cc0e72
           )
         }
 
         it("should error on empty collection") {
           assertDecodeError[NonEmptyList[Int]](
             unsafeEncode(List.empty[Int]),
-<<<<<<< HEAD
             schema[NonEmptyList[Int]],
-            "Got unexpected empty collection while decoding NonEmptyList"
-=======
-            unsafeSchema[NonEmptyList[Int]],
             "Error decoding NonEmptyList: Got unexpected empty collection"
->>>>>>> 52cc0e72
           )
         }
 
@@ -1660,39 +1410,24 @@
         it("should error if schema is not array") {
           assertDecodeError[NonEmptySet[Int]](
             unsafeEncode(NonEmptySet.of(1, 2, 3)),
-<<<<<<< HEAD
             schema[Int],
-            "Got unexpected schema type INT while decoding NonEmptySet, expected schema type ARRAY"
-=======
-            unsafeSchema[Int],
             "Error decoding NonEmptySet: Error decoding List: Got unexpected schema type INT, expected schema type ARRAY"
->>>>>>> 52cc0e72
           )
         }
 
         it("should error if value is not collection") {
           assertDecodeError[NonEmptySet[Int]](
             unsafeEncode(10),
-<<<<<<< HEAD
             schema[NonEmptySet[Int]],
-            "Got unexpected type java.lang.Integer while decoding NonEmptySet, expected type Collection"
-=======
-            unsafeSchema[NonEmptySet[Int]],
             "Error decoding NonEmptySet: Error decoding List: Got unexpected type java.lang.Integer, expected type Collection"
->>>>>>> 52cc0e72
           )
         }
 
         it("should error on empty collection") {
           assertDecodeError[NonEmptySet[Int]](
             unsafeEncode(Set.empty[Int]),
-<<<<<<< HEAD
             schema[NonEmptySet[Int]],
-            "Got unexpected empty collection while decoding NonEmptySet"
-=======
-            unsafeSchema[NonEmptySet[Int]],
             "Error decoding NonEmptySet: Got unexpected empty collection"
->>>>>>> 52cc0e72
           )
         }
 
@@ -1728,39 +1463,24 @@
         it("should error if schema is not array") {
           assertDecodeError[NonEmptyVector[Int]](
             unsafeEncode(NonEmptyVector.of(1, 2, 3)),
-<<<<<<< HEAD
             schema[Int],
-            "Got unexpected schema type INT while decoding NonEmptyVector, expected schema type ARRAY"
-=======
-            unsafeSchema[Int],
             "Error decoding NonEmptyVector: Error decoding Vector: Got unexpected schema type INT, expected schema type ARRAY"
->>>>>>> 52cc0e72
           )
         }
 
         it("should error if value is not collection") {
           assertDecodeError[NonEmptyVector[Int]](
             unsafeEncode(10),
-<<<<<<< HEAD
             schema[NonEmptyVector[Int]],
-            "Got unexpected type java.lang.Integer while decoding NonEmptyVector, expected type Collection"
-=======
-            unsafeSchema[NonEmptyVector[Int]],
             "Error decoding NonEmptyVector: Error decoding Vector: Got unexpected type java.lang.Integer, expected type Collection"
->>>>>>> 52cc0e72
           )
         }
 
         it("should error on empty collection") {
           assertDecodeError[NonEmptyVector[Int]](
             unsafeEncode(Vector.empty[Int]),
-<<<<<<< HEAD
             schema[NonEmptyVector[Int]],
-            "Got unexpected empty collection while decoding NonEmptyVector"
-=======
-            unsafeSchema[NonEmptyVector[Int]],
             "Error decoding NonEmptyVector: Got unexpected empty collection"
->>>>>>> 52cc0e72
           )
         }
 
@@ -1840,13 +1560,8 @@
         it("should error if schema is not in union") {
           assertDecodeError[Option[Int]](
             unsafeEncode(Option(1)),
-<<<<<<< HEAD
             schema[String],
-            "Exhausted alternatives for type java.lang.Integer"
-=======
-            unsafeSchema[String],
             "Error decoding Option: Error decoding union: Exhausted alternatives for type java.lang.Integer"
->>>>>>> 52cc0e72
           )
         }
 
@@ -2588,26 +2303,16 @@
         it("should error if schema is not record") {
           assertDecodeError[CaseClassTwoFields](
             unsafeEncode(CaseClassTwoFields("name", 123)),
-<<<<<<< HEAD
             schema[String],
-            "Got unexpected schema type STRING while decoding vulcan.examples.CaseClassTwoFields, expected schema type RECORD"
-=======
-            unsafeSchema[String],
             "Error decoding vulcan.examples.CaseClassTwoFields: Got unexpected schema type STRING, expected schema type RECORD"
->>>>>>> 52cc0e72
           )
         }
 
         it("should error if value is not indexed record") {
           assertDecodeError[CaseClassTwoFields](
             unsafeEncode(123),
-<<<<<<< HEAD
             schema[CaseClassTwoFields],
-            "Got unexpected type java.lang.Integer while decoding vulcan.examples.CaseClassTwoFields, expected type IndexedRecord"
-=======
-            unsafeSchema[CaseClassTwoFields],
             "Error decoding vulcan.examples.CaseClassTwoFields: Got unexpected type java.lang.Integer, expected type IndexedRecord"
->>>>>>> 52cc0e72
           )
         }
 
@@ -2631,13 +2336,8 @@
               record.put(0, unsafeEncode("name"))
               record
             },
-<<<<<<< HEAD
             schema[CaseClassTwoFields],
-            "Record writer schema is missing field 'age' while decoding vulcan.examples.CaseClassTwoFields"
-=======
-            unsafeSchema[CaseClassTwoFields],
             "Error decoding vulcan.examples.CaseClassTwoFields: Record writer schema is missing field 'age'"
->>>>>>> 52cc0e72
           )
         }
 
@@ -2726,26 +2426,16 @@
         it("should error if schema is not array") {
           assertDecodeError[Seq[Int]](
             unsafeEncode(Seq(1, 2, 3)),
-<<<<<<< HEAD
             schema[Int],
-            "Got unexpected schema type INT while decoding Seq, expected schema type ARRAY"
-=======
-            unsafeSchema[Int],
             "Error decoding Seq: Error decoding List: Got unexpected schema type INT, expected schema type ARRAY"
->>>>>>> 52cc0e72
           )
         }
 
         it("should error if value is not collection") {
           assertDecodeError[Seq[Int]](
             unsafeEncode(10),
-<<<<<<< HEAD
             schema[Seq[Int]],
-            "Got unexpected type java.lang.Integer while decoding Seq, expected type Collection"
-=======
-            unsafeSchema[Seq[Int]],
             "Error decoding Seq: Error decoding List: Got unexpected type java.lang.Integer, expected type Collection"
->>>>>>> 52cc0e72
           )
         }
 
@@ -2796,26 +2486,16 @@
         it("should error if schema is not array") {
           assertDecodeError[Set[Int]](
             unsafeEncode(Set(1, 2, 3)),
-<<<<<<< HEAD
             schema[Int],
-            "Got unexpected schema type INT while decoding Set, expected schema type ARRAY"
-=======
-            unsafeSchema[Int],
             "Error decoding Set: Error decoding List: Got unexpected schema type INT, expected schema type ARRAY"
->>>>>>> 52cc0e72
           )
         }
 
         it("should error if value is not collection") {
           assertDecodeError[Set[Int]](
             unsafeEncode(10),
-<<<<<<< HEAD
             schema[Set[Int]],
-            "Got unexpected type java.lang.Integer while decoding Set, expected type Collection"
-=======
-            unsafeSchema[Set[Int]],
             "Error decoding Set: Error decoding List: Got unexpected type java.lang.Integer, expected type Collection"
->>>>>>> 52cc0e72
           )
         }
 
@@ -2852,26 +2532,16 @@
         it("should error if schema is not int") {
           assertDecodeError[Short](
             unsafeEncode(1.toShort),
-<<<<<<< HEAD
             schema[String],
-            "Got unexpected schema type STRING while decoding Short, expected schema type INT"
-=======
-            unsafeSchema[String],
             "Error decoding Short: Error decoding Int: Got unexpected schema type STRING, expected schema type INT"
->>>>>>> 52cc0e72
           )
         }
 
         it("should error if value is not int") {
           assertDecodeError[Short](
             unsafeEncode("value"),
-<<<<<<< HEAD
             schema[Short],
-            "Got unexpected type org.apache.avro.util.Utf8 while decoding Short, expected type Int"
-=======
-            unsafeSchema[Short],
             "Error decoding Short: Error decoding Int: Got unexpected type org.apache.avro.util.Utf8, expected type Int"
->>>>>>> 52cc0e72
           )
         }
 
@@ -2885,13 +2555,8 @@
           forAll(gen) { nonShort =>
             assertDecodeError[Short](
               unsafeEncode(nonShort),
-<<<<<<< HEAD
               schema[Short],
-              s"Got unexpected Short value $nonShort, expected value in range -32768 to 32767"
-=======
-              unsafeSchema[Short],
               s"Error decoding Short: Got unexpected Int value $nonShort, expected value in range -32768 to 32767"
->>>>>>> 52cc0e72
             )
           }
         }
@@ -2930,26 +2595,16 @@
         it("should error if schema is not string or bytes") {
           assertDecodeError[String](
             unsafeEncode("abc"),
-<<<<<<< HEAD
             schema[Int],
-            "Got unexpected schema type INT while decoding String, expected schema type STRING"
-=======
-            unsafeSchema[Int],
             "Error decoding String: Got unexpected schema type INT, expected schema type STRING"
->>>>>>> 52cc0e72
           )
         }
 
         it("should error if value is not utf8, string, or bytes") {
           assertDecodeError[String](
             unsafeEncode(10),
-<<<<<<< HEAD
             schema[String],
-            "Got unexpected type java.lang.Integer while decoding String, expected types String, Utf8"
-=======
-            unsafeSchema[String],
             "Error decoding String: Got unexpected type java.lang.Integer, expected types String, Utf8"
->>>>>>> 52cc0e72
           )
         }
 
@@ -3029,13 +2684,8 @@
         it("should error if schema is not in union") {
           assertDecodeError[SealedTraitCaseClass](
             unsafeEncode[SealedTraitCaseClass](FirstInSealedTraitCaseClass(0)),
-<<<<<<< HEAD
             schema[String],
-            "Missing schema FirstInSealedTraitCaseClass in union"
-=======
-            unsafeSchema[String],
             "Error decoding union: Missing schema FirstInSealedTraitCaseClass in union"
->>>>>>> 52cc0e72
           )
         }
 
@@ -3050,52 +2700,32 @@
         it("should error if value is not an alternative") {
           assertDecodeError[SealedTraitCaseClass](
             unsafeEncode(123d),
-<<<<<<< HEAD
             schema[SealedTraitCaseClass],
-            "Exhausted alternatives for type java.lang.Double"
-=======
-            unsafeSchema[SealedTraitCaseClass],
             "Error decoding union: Exhausted alternatives for type java.lang.Double"
->>>>>>> 52cc0e72
           )
         }
 
         it("should error if value is null and not an alternative") {
           assertDecodeError[SealedTraitCaseClass](
             null,
-<<<<<<< HEAD
             schema[SealedTraitCaseClass],
-            "Exhausted alternatives for type null"
-=======
-            unsafeSchema[SealedTraitCaseClass],
             "Error decoding union: Exhausted alternatives for type null"
->>>>>>> 52cc0e72
           )
         }
 
         it("should error if no schema in union with container name") {
           assertDecodeError[SealedTraitCaseClassSingle](
             unsafeEncode[SealedTraitCaseClassSingle](CaseClassInSealedTraitCaseClassSingle(0)),
-<<<<<<< HEAD
             schema[SealedTraitCaseClass],
-            "Missing schema CaseClassInSealedTraitCaseClassSingle in union"
-=======
-            unsafeSchema[SealedTraitCaseClass],
             "Error decoding union: Missing schema CaseClassInSealedTraitCaseClassSingle in union"
->>>>>>> 52cc0e72
           )
         }
 
         it("should error if no alternative with container name") {
           assertDecodeError[SealedTraitCaseClass](
             unsafeEncode[SealedTraitCaseClassSingle](CaseClassInSealedTraitCaseClassSingle(0)),
-<<<<<<< HEAD
             schema[SealedTraitCaseClassSingle],
-            "Missing alternative CaseClassInSealedTraitCaseClassSingle in union"
-=======
-            unsafeSchema[SealedTraitCaseClassSingle],
             "Error decoding union: Missing alternative CaseClassInSealedTraitCaseClassSingle in union"
->>>>>>> 52cc0e72
           )
         }
 
@@ -3131,26 +2761,16 @@
         it("should error if schema is not null") {
           assertDecodeError[Unit](
             unsafeEncode(()),
-<<<<<<< HEAD
             schema[Int],
-            "Got unexpected schema type INT while decoding Unit, expected schema type NULL"
-=======
-            unsafeSchema[Int],
             "Error decoding Unit: Got unexpected schema type INT, expected schema type NULL"
->>>>>>> 52cc0e72
           )
         }
 
         it("should error if value is not null") {
           assertDecodeError[Unit](
             unsafeEncode(10),
-<<<<<<< HEAD
             schema[Unit],
-            "Got unexpected type java.lang.Integer while decoding Unit, expected type null"
-=======
-            unsafeSchema[Unit],
             "Error decoding Unit: Got unexpected type java.lang.Integer, expected type null"
->>>>>>> 52cc0e72
           )
         }
 
@@ -3186,52 +2806,32 @@
         it("should error if schema is not string") {
           assertDecodeError[UUID](
             unsafeEncode(UUID.randomUUID()),
-<<<<<<< HEAD
             schema[Int],
-            "Got unexpected schema type INT while decoding UUID, expected schema type STRING"
-=======
-            unsafeSchema[Int],
             "Error decoding UUID: Got unexpected schema type INT, expected schema type STRING"
->>>>>>> 52cc0e72
           )
         }
 
         it("should error if logical type is not uuid") {
           assertDecodeError[UUID](
             unsafeEncode(UUID.randomUUID()),
-<<<<<<< HEAD
             schema[String],
-            "Got unexpected missing logical type while decoding UUID"
-=======
-            unsafeSchema[String],
             "Error decoding UUID: Got unexpected missing logical type"
->>>>>>> 52cc0e72
           )
         }
 
         it("should error if value is not utf8") {
           assertDecodeError[UUID](
             10,
-<<<<<<< HEAD
             schema[UUID],
-            "Got unexpected type java.lang.Integer while decoding UUID, expected type Utf8"
-=======
-            unsafeSchema[UUID],
             "Error decoding UUID: Got unexpected type java.lang.Integer, expected type Utf8"
->>>>>>> 52cc0e72
           )
         }
 
         it("should error if value is not uuid") {
           assertDecodeError[UUID](
             new Utf8("not-uuid"),
-<<<<<<< HEAD
             schema[UUID],
-            "java.lang.IllegalArgumentException: Invalid UUID string: not-uuid"
-=======
-            unsafeSchema[UUID],
             "Error decoding UUID: java.lang.IllegalArgumentException: Invalid UUID string: not-uuid"
->>>>>>> 52cc0e72
           )
         }
 
@@ -3267,26 +2867,16 @@
         it("should error if schema is not array") {
           assertDecodeError[Vector[Int]](
             unsafeEncode(Vector(1, 2, 3)),
-<<<<<<< HEAD
             schema[Int],
-            "Got unexpected schema type INT while decoding Vector, expected schema type ARRAY"
-=======
-            unsafeSchema[Int],
             "Error decoding Vector: Got unexpected schema type INT, expected schema type ARRAY"
->>>>>>> 52cc0e72
           )
         }
 
         it("should error if value is not collection") {
           assertDecodeError[Vector[Int]](
             unsafeEncode(10),
-<<<<<<< HEAD
             schema[Vector[Int]],
-            "Got unexpected type java.lang.Integer while decoding Vector, expected type Collection"
-=======
-            unsafeSchema[Vector[Int]],
             "Error decoding Vector: Got unexpected type java.lang.Integer, expected type Collection"
->>>>>>> 52cc0e72
           )
         }
 
