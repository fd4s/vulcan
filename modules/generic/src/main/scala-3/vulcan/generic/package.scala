--- conflicted
+++ resolved
@@ -78,11 +78,7 @@
                 alt(subtype.typeclass, Prism.instance(subtype.cast.lift)(identity))
               }
         )
-<<<<<<< HEAD
-        .changeTypeName(sealedTrait.typeInfo.full)
-=======
         .withTypeName(sealedTrait.typeInfo.full)
->>>>>>> 07de6185
     }
 
     final type Typeclass[A] = Codec[A]
