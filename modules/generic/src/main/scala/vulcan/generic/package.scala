--- conflicted
+++ resolved
@@ -33,8 +33,7 @@
     tailCodec: Lazy[Codec[T]]
   ): Codec[H :+: T] =
     Codec
-<<<<<<< HEAD
-      .instance[AnyRef, H :+: T](
+      .instance[Any, H :+: T](
         AvroError
           .catchNonFatal {
             val first = headCodec.schema
@@ -45,20 +44,6 @@
                 Right(Schema.createUnion(schemas.asJava))
               case schemaType =>
                 Left(AvroError(s"Unexpected schema type $schemaType in Coproduct"))
-=======
-      .instance[Any, H :+: T](
-        AvroError.catchNonFatal {
-          headCodec.schema.flatMap { first =>
-            tailCodec.value.schema.flatMap { rest =>
-              rest.getType() match {
-                case Schema.Type.UNION =>
-                  val schemas = first :: rest.getTypes().asScala.toList
-                  Right(Schema.createUnion(schemas.asJava))
-
-                case schemaType =>
-                  Left(AvroError(s"Unexpected schema type $schemaType in Coproduct"))
-              }
->>>>>>> 94b979a0
             }
           }
           .leftMap[Schema](err => throw err.throwable)
@@ -220,15 +205,13 @@
                               val value = record.get(field.pos)
                               param.typeclass.decode(value, field.schema())
                             } else {
-                              schema.flatMap { readerSchema =>
-                                readerSchema.getFields.asScala
-                                  .find(_.name == param.label)
-                                  .filter(_.hasDefaultValue)
-                                  .toRight(AvroError.decodeMissingRecordField(param.label))
-                                  .flatMap(
-                                    readerField => param.typeclass.decode(null, readerField.schema)
-                                  )
-                              }
+                              schema.getFields.asScala
+                                .find(_.name == param.label)
+                                .filter(_.hasDefaultValue)
+                                .toRight(AvroError.decodeMissingRecordField(param.label))
+                                .flatMap(
+                                  readerField => param.typeclass.decode(null, readerField.schema)
+                                )
                             }
                         }
                         .map(caseClass.rawConstruct)
@@ -262,8 +245,7 @@
     final def dispatch[A](sealedTrait: SealedTrait[Codec, A]): Codec.Aux[Any, A] = {
       val typeName = sealedTrait.typeName.full
       Codec
-<<<<<<< HEAD
-        .instance[AnyRef, A](
+        .instance[Any, A](
           AvroError
             .catchNonFatal(
               Right(
@@ -276,14 +258,6 @@
             )
             .leftMap(err => throw err.throwable)
             .merge,
-=======
-        .instance[Any, A](
-          AvroError.catchNonFatal {
-            sealedTrait.subtypes.toList
-              .traverse(_.typeclass.schema)
-              .map(schemas => Schema.createUnion(schemas.asJava))
-          },
->>>>>>> 94b979a0
           a =>
             sealedTrait.dispatch(a) { subtype =>
               subtype.typeclass.encode(subtype.cast(a))
