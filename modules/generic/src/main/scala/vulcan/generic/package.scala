--- conflicted
+++ resolved
@@ -20,104 +20,34 @@
   import vulcan.generic.internal.tags._
 
   implicit final val cnilCodec: Codec.Aux[Nothing, CNil] =
-<<<<<<< HEAD
-    Codec.instance(
-      Schema.createUnion(),
-      cnil => Left(AvroError.encodeExhaustedAlternatives(cnil, Some("Coproduct"))),
-      (value, _) => Left(AvroError.decodeExhaustedAlternatives(value, Some("Coproduct")))
-    )
-=======
     Codec
       .instance[Nothing, CNil](
-        Right(Schema.createUnion()),
+        Schema.createUnion(),
         cnil => Left(AvroError.encodeExhaustedAlternatives(cnil)),
         (value, _) => Left(AvroError.decodeExhaustedAlternatives(value))
       )
       .withTypeName("Coproduct")
->>>>>>> 52cc0e72
 
   implicit final def coproductCodec[H, T <: Coproduct](
     implicit headCodec: Codec[H],
     tailCodec: Lazy[Codec[T]]
   ): Codec[H :+: T] =
-<<<<<<< HEAD
-    Codec.instance(
-      AvroError
-        .catchNonFatal {
-          val first = headCodec.schema
-          val rest = tailCodec.value.schema
-          rest.getType() match {
-            case Schema.Type.UNION =>
-              val schemas = first :: rest.getTypes().asScala.toList
-              Right(Schema.createUnion(schemas.asJava))
-            case schemaType =>
-              Left(AvroError(s"Unexpected schema type $schemaType in Coproduct"))
-          }
-        }
-        .leftMap[Schema](err => throw err.throwable)
-        .merge,
-      _.eliminate(
-        headCodec.encode(_),
-        tailCodec.value.encode(_)
-      ),
-      (value, schema) => {
-        val schemaTypes =
-          schema.getType() match {
-            case Schema.Type.UNION => schema.getTypes.asScala
-            case _                 => Seq(schema)
-          }
-
-        value match {
-          case container: GenericContainer => {
-            val headSchema = headCodec.schema
-            val name = container.getSchema.getName
-            if (headSchema.getName == name) {
-              val subschema =
-                schemaTypes
-                  .find(_.getName == name)
-                  .toRight(AvroError.decodeMissingUnionSchema(name, Some("Coproduct")))
-
-              subschema
-                .flatMap(headCodec.decode(container, _))
-                .map(Inl(_))
-            } else {
-              tailCodec.value
-                .decode(container, schema)
-                .map(Inr(_))
-            }
-          }
-
-          case other =>
-            schemaTypes
-              .find(_.getName == headCodec.schema.getName)
-              .flatMap { schema =>
-                headCodec
-                  .decode(other, schema)
-                  .map(Inl(_))
-                  .toOption
-              }
-              .map(Right(_))
-              .getOrElse {
-                tailCodec.value
-                  .decode(other, schema)
-                  .map(Inr(_))
-=======
     Codec
       .instance[AnyRef, H :+: T](
-        AvroError.catchNonFatal {
-          headCodec.schema.flatMap { first =>
-            tailCodec.value.schema.flatMap { rest =>
-              rest.getType() match {
-                case Schema.Type.UNION =>
-                  val schemas = first :: rest.getTypes().asScala.toList
-                  Right(Schema.createUnion(schemas.asJava))
-
-                case schemaType =>
-                  Left(AvroError(s"Unexpected schema type $schemaType in Coproduct"))
-              }
+        AvroError
+          .catchNonFatal {
+            val first = headCodec.schema
+            val rest = tailCodec.value.schema
+            rest.getType() match {
+              case Schema.Type.UNION =>
+                val schemas = first :: rest.getTypes().asScala.toList
+                Right(Schema.createUnion(schemas.asJava))
+              case schemaType =>
+                Left(AvroError(s"Unexpected schema type $schemaType in Coproduct"))
             }
           }
-        },
+          .leftMap[Schema](err => throw err.throwable)
+          .merge,
         _.eliminate(
           headCodec.encode(_),
           tailCodec.value.encode(_)
@@ -130,39 +60,35 @@
             }
 
           value match {
-            case container: GenericContainer =>
-              headCodec.schema.flatMap { headSchema =>
-                val name = container.getSchema.getName
-                if (headSchema.getName == name) {
-                  val subschema =
-                    schemaTypes
-                      .find(_.getName == name)
-                      .toRight(AvroError.decodeMissingUnionSchema(name))
-
-                  subschema
-                    .flatMap(headCodec.decode(container, _))
+            case container: GenericContainer => {
+              val headSchema = headCodec.schema
+              val name = container.getSchema.getName
+              if (headSchema.getName == name) {
+                val subschema =
+                  schemaTypes
+                    .find(_.getName == name)
+                    .toRight(AvroError.decodeMissingUnionSchema(name))
+
+                subschema
+                  .flatMap(headCodec.decode(container, _))
+                  .map(Inl(_))
+              } else {
+                tailCodec.value
+                  .decode(container, schema)
+                  .map(Inr(_))
+              }
+            }
+
+            case other =>
+              schemaTypes
+                .find(_.getName == headCodec.schema.getName)
+                .flatMap { schema =>
+                  headCodec
+                    .decode(other, schema)
                     .map(Inl(_))
-                } else {
-                  tailCodec.value
-                    .decode(container, schema)
-                    .map(Inr(_))
-                }
->>>>>>> 52cc0e72
-              }
-
-            case other =>
-              headCodec.schema
-                .traverse { headSchema =>
-                  val headName = headSchema.getName
-                  schemaTypes
-                    .find(_.getName == headName)
-                    .flatMap { schema =>
-                      headCodec
-                        .decode(other, schema)
-                        .map(Inl(_))
-                        .toOption
-                    }
-                }
+                    .toOption
+                }
+                .map(Right(_))
                 .getOrElse {
                   tailCodec.value
                     .decode(other, schema)
@@ -192,43 +118,32 @@
 
       val typeName =
         s"$namespace.${caseClass.typeName.short}"
-<<<<<<< HEAD
       val schema = AvroError
         .catchNonFatal {
           Right {
             if (caseClass.isValueClass) {
               caseClass.parameters.head.typeclass.schema
             } else {
+              val nullDefaultBase = caseClass.annotations
+                .collectFirst { case AvroNullDefault(enabled) => enabled }
+                .getOrElse(false)
+
               val fields =
                 caseClass.parameters.toList.map { param =>
-=======
-      val schema =
-        if (caseClass.isValueClass) {
-          caseClass.parameters.head.typeclass.schema
-        } else {
-          AvroError.catchNonFatal {
-            val nullDefaultBase = caseClass.annotations
-              .collectFirst { case AvroNullDefault(enabled) => enabled }
-              .getOrElse(false)
-
-            val fields =
-              caseClass.parameters.toList.traverse { param =>
-                param.typeclass.schema.map { schema =>
+                  val fieldSchema = param.typeclass.schema
                   def nullDefaultField =
                     param.annotations
                       .collectFirst {
                         case AvroNullDefault(nullDefault) => nullDefault
                       }
                       .getOrElse(nullDefaultBase)
-
->>>>>>> 52cc0e72
                   new Schema.Field(
                     param.label,
-                    param.typeclass.schema,
+                    fieldSchema,
                     param.annotations.collectFirst {
                       case AvroDoc(doc) => doc
                     }.orNull,
-                    if (schema.isNullable && nullDefaultField) Schema.Field.NULL_DEFAULT_VALUE
+                    if (fieldSchema.isNullable && nullDefaultField) Schema.Field.NULL_DEFAULT_VALUE
                     else null
                   )
                 }
@@ -245,46 +160,8 @@
             }
           }
         }
-<<<<<<< HEAD
         .leftMap[Schema](err => throw err.throwable)
         .merge
-      Codec.instance(
-        schema,
-        if (caseClass.isValueClass) { a =>
-          val param = caseClass.parameters.head
-          param.typeclass.encode(param.dereference(a))
-        } else
-          (a: A) => {
-            val fields =
-              caseClass.parameters.toList.traverse { param =>
-                param.typeclass
-                  .encode(param.dereference(a))
-                  .tupleLeft(param.label)
-              }
-
-            fields.map { values =>
-              val record = new GenericData.Record(schema)
-              values.foreach {
-                case (label, value) =>
-                  record.put(label, value)
-              }
-
-              record
-            }
-          },
-        if (caseClass.isValueClass) { (value, schema) =>
-          caseClass.parameters.head.typeclass
-            .decode(value, schema)
-            .map(decoded => caseClass.rawConstruct(List(decoded)))
-        } else
-          (value, schema) => {
-            schema.getType() match {
-              case Schema.Type.RECORD =>
-                value match {
-                  case record: IndexedRecord =>
-                    val recordSchema = record.getSchema()
-                    val recordFields = recordSchema.getFields()
-=======
       Codec
         .instance[AnyRef, A](
           schema,
@@ -292,25 +169,24 @@
             val param = caseClass.parameters.head
             param.typeclass.encode(param.dereference(a))
           } else
-            (a: A) =>
-              schema.flatMap { schema =>
-                val fields =
-                  caseClass.parameters.toList.traverse { param =>
-                    param.typeclass
-                      .encode(param.dereference(a))
-                      .tupleLeft(param.label)
-                  }
-
-                fields.map { values =>
-                  val record = new GenericData.Record(schema)
-                  values.foreach {
-                    case (label, value) =>
-                      record.put(label, value)
-                  }
-
-                  record
-                }
-              },
+            (a: A) => {
+              val fields =
+                caseClass.parameters.toList.traverse { param =>
+                  param.typeclass
+                    .encode(param.dereference(a))
+                    .tupleLeft(param.label)
+                }
+
+              fields.map { values =>
+                val record = new GenericData.Record(schema)
+                values.foreach {
+                  case (label, value) =>
+                    record.put(label, value)
+                }
+
+                record
+              }
+            },
           if (caseClass.isValueClass) { (value, schema) =>
             caseClass.parameters.head.typeclass
               .decode(value, schema)
@@ -323,7 +199,6 @@
                     case record: IndexedRecord =>
                       val recordSchema = record.getSchema()
                       val recordFields = recordSchema.getFields()
->>>>>>> 52cc0e72
 
                       val fields =
                         caseClass.parameters.toList.traverse { param =>
@@ -364,32 +239,20 @@
 
     final def dispatch[A](sealedTrait: SealedTrait[Codec, A]): Codec.Aux[AnyRef, A] = {
       val typeName = sealedTrait.typeName.full
-<<<<<<< HEAD
-      Codec.instance[AnyRef, A](
-        AvroError
-          .catchNonFatal(
-            Right(
-              Schema.createUnion(
-                sealedTrait.subtypes.toList
-                  .map(_.typeclass.schema)
-                  .asJava
+      Codec
+        .instance[AnyRef, A](
+          AvroError
+            .catchNonFatal(
+              Right(
+                Schema.createUnion(
+                  sealedTrait.subtypes.toList
+                    .map(_.typeclass.schema)
+                    .asJava
+                )
               )
             )
-          )
-          .leftMap(err => throw err.throwable)
-          .merge,
-        a =>
-          sealedTrait.dispatch(a) { subtype =>
-            subtype.typeclass.encode(subtype.cast(a))
-=======
-      Codec
-        .instance[AnyRef, A](
-          AvroError.catchNonFatal {
-            sealedTrait.subtypes.toList
-              .traverse(_.typeclass.schema)
-              .map(schemas => Schema.createUnion(schemas.asJava))
->>>>>>> 52cc0e72
-          },
+            .leftMap(err => throw err.throwable)
+            .merge,
           a =>
             sealedTrait.dispatch(a) { subtype =>
               subtype.typeclass.encode(subtype.cast(a))
@@ -411,17 +274,10 @@
                     .find(_.getName == subtypeName)
                     .toRight(AvroError.decodeMissingUnionSchema(subtypeName))
 
-<<<<<<< HEAD
-              def subtypeMatching =
-                sealedTrait.subtypes
-                  .find(_.typeclass.schema.getName == subtypeName)
-                  .toRight(AvroError.decodeMissingUnionAlternative(subtypeName, Some(typeName)))
-=======
                 def subtypeMatching =
                   sealedTrait.subtypes
-                    .find(_.typeclass.schema.exists(_.getName == subtypeName))
+                    .find(_.typeclass.schema.getName == subtypeName)
                     .toRight(AvroError.decodeMissingUnionAlternative(subtypeName))
->>>>>>> 52cc0e72
 
                 subtypeUnionSchema.flatMap { subtypeSchema =>
                   subtypeMatching.flatMap { subtype =>
@@ -429,30 +285,10 @@
                   }
                 }
 
-<<<<<<< HEAD
-            case other =>
-              sealedTrait.subtypes.toList
-                .collectFirstSome { subtype =>
-                  Right(subtype.typeclass.schema)
-                    .traverse { subtypeSchema =>
-                      val subtypeName = subtypeSchema.getName
-                      schemaTypes
-                        .find(_.getName == subtypeName)
-                        .flatMap { schema =>
-                          subtype.typeclass
-                            .decode(other, schema)
-                            .toOption
-                        }
-                    }
-                }
-                .getOrElse {
-                  Left(AvroError.decodeExhaustedAlternatives(other, Some(typeName)))
-                }
-=======
               case other =>
                 sealedTrait.subtypes.toList
                   .collectFirstSome { subtype =>
-                    subtype.typeclass.schema
+                    Right(subtype.typeclass.schema)
                       .traverse { subtypeSchema =>
                         val subtypeName = subtypeSchema.getName
                         schemaTypes
@@ -468,7 +304,6 @@
                     Left(AvroError.decodeExhaustedAlternatives(other))
                   }
             }
->>>>>>> 52cc0e72
           }
         )
         .withTypeName(typeName)
