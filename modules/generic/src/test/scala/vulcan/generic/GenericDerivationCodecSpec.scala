--- conflicted
+++ resolved
@@ -47,15 +47,15 @@
             }
           }
 
-<<<<<<< HEAD
+          it("should support annotation for record alias") {
+            assertSchemaIs[CaseClassAvroAlias] {
+              """{"type":"record","name":"CaseClassAvroAlias","namespace":"vulcan.generic.examples","fields":[{"name":"value","type":["null","string"],"aliases":["otherValueAlias"]}],"aliases":["CaseClassOtherAlias"]}"""
+            }
+          }
+
           it("should support annotation for props") {
             assertSchemaIs[CaseClassAvroProps] {
               """{"type":"record","name":"CaseClassAvroProps","namespace":"vulcan.generic.examples","fields":[{"name":"value","type":["null","string"],"prop1":"A","prop2":"B"}]}"""
-=======
-          it("should support annotation for record alias") {
-            assertSchemaIs[CaseClassAvroAlias] {
-              """{"type":"record","name":"CaseClassAvroAlias","namespace":"vulcan.generic.examples","fields":[{"name":"value","type":["null","string"],"aliases":["otherValueAlias"]}],"aliases":["CaseClassOtherAlias"]}"""
->>>>>>> d16638ae
             }
           }
 
