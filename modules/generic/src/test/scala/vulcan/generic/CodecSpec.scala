--- conflicted
+++ resolved
@@ -61,11 +61,7 @@
             coproductCodec[Int, CNil](
               Codec.int,
               shapeless.Lazy {
-<<<<<<< HEAD
-                Codec.instance[CNil, Avro](
-=======
-                Codec.instance[Null, CNil](
->>>>>>> 136f9efa
+                Codec.instance[Avro, CNil](
                   Right(SchemaBuilder.builder().nullType()),
                   _ => Left(AvroError("encode")),
                   _ => Left(AvroError("decode"))
